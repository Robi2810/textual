# Textual

![screenshot](./imgs/textual.png)

Textual is a TUI (Text User Interface) framework for Python inspired by modern web development. Currently a work in progress, but usable by brave souls who don't mind some API instability between updates.

Textual will eventually be cross platform, but for now it is MacOS / Linux only. Windows support is in the pipeline.

Follow [@willmcgugan](https://twitter.com/willmcgugan) for progress updates, or post in Discussions if you have any requests / suggestions.

## How it works

Textual uses [Rich](https://github.com/willmcgugan/rich) to render rich text and formatting and asyncio to manage asynchronous events handling.

<<<<<<< HEAD
Textual has more in common with modern web development than it does curses; layout is done with CSS grid and (soon) the theme may be customized with CSS. Other techniques are borrowed from JS frameworks such as Vue and React, so that changes to the state of an application are automatically reflected in the UI.
=======
Textual has more in common with modern web development than it does with curses; layout is done with CSS grid and (soon) the theme may be customized with CSS. Other techniques are borrowed from JS frameworks such as Vue and Reactive, so that changes to the state of an application are automatically reflected in the UI.
>>>>>>> ba3ed675

## Installation

You can install Textual via pip (`pip install textual`), or by checking out the repo and installing with [poetry](https://python-poetry.org/docs/).

```
poetry install
```

## Examples

Until I've written the documentation, the [examples](https://github.com/willmcgugan/textual/tree/main/examples/) may be the best way to learn Textual.

- [animation.py](https://github.com/willmcgugan/textual/tree/main/examples/animation.py) Demonstration of 60fps animation easing function
- [calculator.py](https://github.com/willmcgugan/textual/tree/main/examples/calculator.py) A "clone" of the MacOS calculator using Grid layout
- [code_viewer.py](https://github.com/willmcgugan/textual/tree/main/examples/code_viewer.py) A demonstration of a tree view which loads syntax highlighted code
- [grid.py](https://github.com/willmcgugan/textual/tree/main/examples/calculator.py) A simple demonstration of adding widgets in a Grid layout
- [grid_auto.py](https://github.com/willmcgugan/textual/tree/main/examples/grid_auto.py) A demonstration of auto matic Grid layout
- [Simple](https://github.com/willmcgugan/textual/tree/main/examples/simple.py) A very simple Textual app with scrolling Markdown view

## Building Textual applications

_This guide is a work in progress_

Let's look at the simplest Textual app which does _something_:

```python
from textual.app import App


class Beeper(App):
    async def on_key(self, event):
        self.console.bell()


Beeper.run()
```

Here we can see a textual app with a single `on_key` method which will receive key events. Any key event will result in playing a beep noise. Hit Ctrl+C to exit.

Event handlers in Textual are defined by convention, not by inheritance (so you won't find an `on_key` method in the base class). Each event has a `name` attribute which for the key event is simply `"key"`. Textual will call the method named `on_<event.name>` if it exists.

Let's look at a _slightly_ more interesting example:

```python
from textual.app import App


class ColorChanger(App):
    async def on_key(self, event):
        if event.key.isdigit():
            self.background = f"on color({event.key})"


ColorChanger.run(log="textual.log")
```

This example also handles key events, and will set `App.background` if the key is a digit. So pressing the keys 0 to 9 will change the background color to the corresponding [ansi color](https://rich.readthedocs.io/en/latest/appendix/colors.html).

Note that we didn't need to explicitly refresh the screen or draw anything. Setting the `background` attribute is enough for Textual to update the visuals. This is an example of _reactivity_ in Textual. To make changes to the terminal interface you modify the _state_ and let Textual update the visuals.

## Widgets

To make more interesting apps you will need to make use of _widgets_, which are independent user interface elements. Textual comes with a (growing) library of widgets, but you can also develop your own.

Let's look at an app which contains widgets. We will be using the built in `Placeholder` widget which you can use to design application layouts before you implement the real content. They are very useful for testing.

```python
from textual import events
from textual.app import App
from textual.widgets import Placeholder


class SimpleApp(App):

    async def on_mount(self, event: events.Mount) -> None:
        await self.view.dock(Placeholder(), edge="left", size=40)
        await self.view.dock(Placeholder(), Placeholder(), edge="top")


SimpleApp.run(log="textual.log")
```

This app contains a single event handler `on_mount`. The mount event is sent when the app or widget is ready to start processing events. We can use it for initializing things. In this case we are going to call `self.view.dock` to add widgets to the interface. More about the `view` object later.

Here's the first line in the mount handler:

```python
await self.view.dock(Placeholder(), edge="left", size=40)
```

Note this method is asynchronous like almost all API methods in Textual. We are awaiting `self.view.dock` which takes a newly constructed Placeholder widget, and docks it on to the `"left"` edge of the terminal with a size of 40 characters. In a real app you might use this to display a side-bar.

The following line is similar:

```python
await self.view.dock(Placeholder(), Placeholder(), edge="top")
```

You will notice that this time we are docking _two_ Placeholder objects onto the `"top"` edge. We haven't set an explicit size this time so Textual will divide the remaining size amongst the two new widgets.

The last line calls the `run` class method in the usual way, but with an argument we haven't seen before: `log="textual.log"` tells Textual to write log information to the given file. You can tail textual.log to see the events being processed and other debug information.

If you run the above example, you will see something like the following:

![widgets](./imgs/widgets.png)

If you move the mouse over the terminal you will notice that widgets receive mouse events. You can click any of the placeholders to give it input focus.

The dock layout feature is good enough for most purposes. For more sophisticated layouts we can use the grid API. See the [calculator.py](https://github.com/willmcgugan/textual/blob/main/examples/calculator.py) example which makes use of Grid.

### Creating Widgets

You can create your own widgets by subclassing the `textual.widget.Widget` class and implementing a `render()` method which should return anything that can be rendered with [Rich](https://rich.readthedocs.io/en/latest/introduction.html), including a plain string which will be interpreted as [console markup](https://rich.readthedocs.io/en/latest/markup.html).

Let's look at an example with a custom widget:

```python
from rich.panel import Panel

from textual import events
from textual.app import App
from textual.reactive import Reactive
from textual.widget import Widget


class Hover(Widget):

    mouse_over: Reactive[bool] = Reactive(False)

    def render(self) -> Panel:
        return Panel("Hello [b]World[/b]", style=("on red" if self.mouse_over else ""))

    async def on_enter(self, event: events.Enter) -> None:
        self.mouse_over = True

    async def on_leave(self, event: events.Leave) -> None:
        self.mouse_over = False


class HoverApp(App):
    """Hover widget demonstration."""

    async def on_mount(self, event: events.Mount) -> None:
        hovers = (Hover() for _ in range(10))
        await self.view.dock(*hovers, edge="top")


HoverApp.run(log="textual.log")
```

The `Hover` class is a custom widget which displays a panel containing the classic text "Hello World". The first line in the Hover class may seem a little mysterious at this point:

```python
mouse_over: Reactive[bool] = Reactive(False)
```

This adds a `mouse_over` attribute to your class which is a bool with a default of `False`. The typing part (`Reactive[bool]`) is not required, but will help you find bugs if you are using a tool like [Mypy](https://mypy.readthedocs.io/en/stable/). Adding attributes like this makes them _reactive_, and any changes will result in the widget updating.

The following `render()` method is where you set how the widget should be displayed. In the Hover widget we return a Panel containing rich text with a background that changes depending on the value of `mouse_over`. The goal here is to add a mouseover effect to the widget, which we can achieve by handling two events: `Enter` and `Leave` which are sent when the mouse enters or leaves the widget. Here are the two event handlers again:

```python
    async def on_enter(self, event: events.Enter) -> None:
        self.mouse_over = True

    async def on_leave(self, event: events.Leave) -> None:
        self.mouse_over = False
```

The app class has a `Mount` handler where we _dock_ 10 of these custom widgets from the top edge. If you run this script you will see something like the following:

![widgets](./imgs/custom.png)

If you move your mouse over the terminal you should see that the widget under the mouse cursor changes to a red background.

### Actions and key bindings

Actions in Textual are white-listed functions that may be bound to keys. Let's look at a trivial example of binding a key to an action. Here is an app which exits when we hit the Q key:

```python
from textual.app import App


class Quitter(App):
    async def on_load(self, event):
        await self.bind("q", "quit")


Quitter.run()
```

If you run this you will get a blank terminal which will return to the prompt when you press Q.

Binding is done in the Load event handler. The `bind` method takes the key (in this case "q") and binds it to an action ("quit"). The quit action is built in to Textual and simply exits the app.

To define your own actions, add a method that begins with `action_`, which may take parameters. Let's create a simple action that changes the color of the terminal and binds keys to it:

```python
from textual.app import App


class Colorizer(App):

    async def on_load(self, event):
        await self.bind("r", "color('red')")
        await self.bind("g", "color('green')")
        await self.bind("b", "color('blue')")

    async def action_color(self, color:str) -> None:
        self.background = f"on {color}"


Colorizer.run()
```

If you run this app you can hit keys R, G, or B to change the color of the background.

In the `on_load` method we have bound the keys R, G, and B to the `color` action with a single parameter. When you press any of these three keys Textual will call the method `action_color` with the appropriate parameter.

You could be forgiven for thinking that `"color('red')"` is Python code which Textual evaluates. This is not the case. The action strings are parsed and may not include expressions or arbitrary code. The reason that strings are used over a callable is that (in a future update) key bindings may be loaded from a configuration file.

### Timers and Intervals

Textual has a `set_timer` and a `set_interval` which work much like their Javascript counterparts. The `set_timer` method will invoke a callable after a given period of time, and `set_interval` will invoke a callable repeatedly.

Let's create a simple terminal based clock with the `set_interval` method:

```python
from datetime import datetime

from rich.align import Align

from textual.app import App
from textual.widget import Widget


class Clock(Widget):
    async def on_mount(self, event):
        self.set_interval(1, callback=self.refresh)

    def render(self) -> Align:
        time = datetime.now().strftime("%X")
        return Align.center(time, vertical="middle")

class ClockApp(App):
    async def on_mount(self, event):
        await self.view.dock(Clock())


ClockApp.run()
```

If you run this app you will see the current time in the center of the terminal until you hit Ctrl+C.

The Clock widget displays the time using [rich.align.Align](https://rich.readthedocs.io/en/latest/reference/align.html) to position it in the center. In the clock's Mount handler there is the following call to `set_interval`:

```python
self.set_interval(1, callback=self.refresh)
```

This tells Textual to call a function (in this case `self.refresh` which updates the widget) once a second. When a widget is refreshed it calls `Clock.render` again to display the latest time.

## Developer VLog

Since Textual is a visual medium, I'll be documenting new features and milestones here.

### Update 1 - Basic scrolling

[![Textual update 1](https://yt-embed.herokuapp.com/embed?v=zNW7U36GHlU&img=0)](http://www.youtube.com/watch?v=zNW7U36GHlU)

### Update 2 - Keyboard toggle

[![Textual update 2](https://yt-embed.herokuapp.com/embed?v=bTYeFOVNXDI&img=0)](http://www.youtube.com/watch?v=bTYeFOVNXDI)

### Update 3 - New scrollbars, and smooth scrolling

[![Textual update 3](https://yt-embed.herokuapp.com/embed?v=4LVl3ClrXIs&img=0)](http://www.youtube.com/watch?v=4LVl3ClrXIs)

### Update 4 - Animation system with easing function

Now with a system to animate a value to another value. Here applied to the scroll position. The animation system supports CSS like _easing functions_. You may be able to tell from the video that the page up / down keys cause the window to first speed up and then slow down.

[![Textual update 4](https://yt-embed.herokuapp.com/embed?v=k2VwOp1YbSk&img=0)](http://www.youtube.com/watch?v=k2VwOp1YbSk)

### Update 5 - New Layout system

A new update system allows for overlapping layers. Animation is now synchronized with the display which makes it very smooth!

[![Textual update 5](https://yt-embed.herokuapp.com/embed?v=XxRnfx2WYRw&img=0)](http://www.youtube.com/watch?v=XxRnfx2WYRw)

### Update 6 - New Layout API

New version (0.1.4) with API updates and the new layout system.

[![Textual update 6](https://yt-embed.herokuapp.com/embed?v=jddccDuVd3E&img=0)](http://www.youtube.com/watch?v=jddccDuVd3E)

### Update 7 - New Grid Layout

**11 July 2021**

Added a new layout system modelled on CSS grid. The example demonstrates how once created a grid will adapt to the available space.

[![Textual update 7](https://yt-embed.herokuapp.com/embed?v=Zh9CEvu73jc&img=0)](http://www.youtube.com/watch?v=Zh9CEvu73jc)

## Update 8 - Tree control and scroll views

**6 Aug 2021**

Added a tree control and refactored the renderer to allow for widgets within a scrollable view

[![Textual update 8](https://yt-embed.herokuapp.com/embed?v=J-dzzD6NQJ4&img=0)](http://www.youtube.com/watch?v=J-dzzD6NQJ4)<|MERGE_RESOLUTION|>--- conflicted
+++ resolved
@@ -12,11 +12,7 @@
 
 Textual uses [Rich](https://github.com/willmcgugan/rich) to render rich text and formatting and asyncio to manage asynchronous events handling.
 
-<<<<<<< HEAD
-Textual has more in common with modern web development than it does curses; layout is done with CSS grid and (soon) the theme may be customized with CSS. Other techniques are borrowed from JS frameworks such as Vue and React, so that changes to the state of an application are automatically reflected in the UI.
-=======
 Textual has more in common with modern web development than it does with curses; layout is done with CSS grid and (soon) the theme may be customized with CSS. Other techniques are borrowed from JS frameworks such as Vue and Reactive, so that changes to the state of an application are automatically reflected in the UI.
->>>>>>> ba3ed675
 
 ## Installation
 
