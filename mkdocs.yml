site_name: Textual
site_url: https://www.textualize.io/

nav:
  - "index.md"
  - "getting_started.md"
  - "introduction.md"
  - Guide:
    - "guide/guide.md"
    - "guide/devtools.md"
    - "guide/CSS.md"
    - "guide/events.md"
 
  - "actions.md"
  - Events:
    - "events/blur.md"
    - "events/descendant_blur.md"
    - "events/descendant_focus.md"
    - "events/enter.md"
    - "events/enter.md"
    - "events/focus.md"
    - "events/hide.md"
    - "events/key.md"
    - "events/leave.md"
    - "events/load.md"
    - "events/mount.md"
    - "events/mouse_capture.md"
    - "events/mouse_click.md"
    - "events/mouse_down.md"
    - "events/mouse_move.md"
    - "events/mouse_release.md"
    - "events/mouse_scroll_down.md"
    - "events/mouse_scroll_up.md"
    - "events/mouse_up.md"
    - "events/paste.md"
    - "events/resize.md"
<<<<<<< HEAD
    - "events/screen_resume.md"
    - "events/screen_suspend.md"
    - "events/show.md"
  - Styles:    
=======
  - Styles:
>>>>>>> fec73ba0
    - "styles/background.md"
    - "styles/border.md"
    - "styles/box_sizing.md"
    - "styles/color.md"
    - "styles/content_align.md"
    - "styles/display.md"
    - "styles/min_height.md"
    - "styles/max_height.md"
    - "styles/min_width.md"
    - "styles/max_width.md"
    - "styles/height.md"
    - "styles/margin.md"
    - "styles/offset.md"
    - "styles/outline.md"
    - "styles/overflow.md"
    - "styles/padding.md"
    - "styles/scrollbar.md"
    - "styles/scrollbar_size.md"
    - "styles/scrollbar_gutter.md"
    - "styles/text_style.md"
    - "styles/tint.md"
    - "styles/visibility.md"
    - "styles/width.md"
  - Widgets: "/widgets/"
  - Reference:
    - "reference/app.md"
    - "reference/events.md"
    - "reference/geometry.md"
    - "reference/widget.md"

markdown_extensions:
  - admonition
  - def_list
  - meta
  - toc:
      permalink: true
      baselevel: 1
  - pymdownx.keys
  - pymdownx.tasklist:
      custom_checkbox: true
  - pymdownx.highlight:
      anchor_linenums: true
  - pymdownx.superfences:
      custom_fences:
        - name: textual
          class: textual
          format: !!python/name:textual._doc.format_svg
  - pymdownx.inlinehilite
  - pymdownx.superfences
  - pymdownx.snippets
  - pymdownx.tabbed:
      alternate_style: true
  - pymdownx.snippets
  - markdown.extensions.attr_list

theme:
  name: material
  custom_dir: custom_theme
  # features:
  #   - navigation.tabs
  palette:
  - media: "(prefers-color-scheme: light)"
    scheme: default
    accent: purple
    toggle:
      icon: material/weather-sunny
      name: Switch to dark mode
  - media: "(prefers-color-scheme: dark)"
    scheme: slate
    primary: black
    toggle:
      icon: material/weather-night
      name: Switch to light mode

plugins:

- search:
- mkdocstrings:
    default_handler: python
    handlers:
        python:
          rendering:
            show_source: false
          selection:
            filters:
              - "!^_"
              - "^__init__$"
              - "!^can_replace$"

    watch:
      - src/textual


extra_css:
  - stylesheets/custom.css<|MERGE_RESOLUTION|>--- conflicted
+++ resolved
@@ -34,14 +34,10 @@
     - "events/mouse_up.md"
     - "events/paste.md"
     - "events/resize.md"
-<<<<<<< HEAD
     - "events/screen_resume.md"
     - "events/screen_suspend.md"
-    - "events/show.md"
-  - Styles:    
-=======
+    - "events/show.md"  
   - Styles:
->>>>>>> fec73ba0
     - "styles/background.md"
     - "styles/border.md"
     - "styles/box_sizing.md"
