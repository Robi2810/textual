site_name: Textual
site_url: https://textual.textualize.io/
repo_url: https://github.com/textualize/textual/

nav:
  - Introduction:
    - "index.md"
    - "getting_started.md"
  - "tutorial.md"
  - Guide:
    - "guide/index.md"
    - "guide/devtools.md"
    - "guide/app.md"
    - "guide/styles.md"
    - "guide/CSS.md"
    - "guide/layout.md"
    - "guide/events.md"
    - "guide/input.md"
    - "guide/actions.md"
    - "guide/reactivity.md"
    - "guide/widgets.md"
    - "guide/animator.md"
    - "guide/screens.md"
  - How to:
    - "how-to/index.md"
    - "how-to/animation.md"
    - "how-to/mouse-and-keyboard.md"
    - "how-to/scroll.md"
  - Events:
    - "events/index.md"
    - "events/blur.md"
    - "events/descendant_blur.md"
    - "events/descendant_focus.md"
    - "events/enter.md"
    - "events/focus.md"
    - "events/hide.md"
    - "events/key.md"
    - "events/leave.md"
    - "events/load.md"
    - "events/mount.md"
    - "events/mouse_capture.md"
    - "events/click.md"
    - "events/mouse_down.md"
    - "events/mouse_move.md"
    - "events/mouse_release.md"
    - "events/mouse_scroll_down.md"
    - "events/mouse_scroll_up.md"
    - "events/mouse_up.md"
    - "events/paste.md"
    - "events/resize.md"
    - "events/screen_resume.md"
    - "events/screen_suspend.md"
    - "events/show.md"
  - Styles:
    - "styles/index.md"
    - "styles/align.md"
    - "styles/background.md"
    - "styles/border.md"
    - "styles/box_sizing.md"
    - "styles/color.md"
    - "styles/content_align.md"
    - "styles/display.md"
    - "styles/dock.md"
    - "styles/grid.md"
    - "styles/height.md"
    - "styles/layer.md"
    - "styles/layers.md"
    - "styles/layout.md"
    - "styles/margin.md"
    - "styles/max_height.md"
    - "styles/max_width.md"
    - "styles/min_height.md"
    - "styles/min_width.md"
    - "styles/offset.md"
    - "styles/opacity.md"
    - "styles/outline.md"
    - "styles/overflow.md"
    - "styles/padding.md"
    - "styles/scrollbar.md"
    - "styles/scrollbar_gutter.md"
    - "styles/scrollbar_size.md"
    - "styles/text_align.md"
    - "styles/text_style.md"
    - "styles/text_opacity.md"
    - "styles/tint.md"
    - "styles/visibility.md"
    - "styles/width.md"
  - Widgets:
    - "widgets/button.md"
    - "widgets/data_table.md"
    - "widgets/footer.md"
    - "widgets/header.md"
    - "widgets/index.md"
    - "widgets/input.md"
    - "widgets/static.md"
<<<<<<< HEAD
    - "widgets/input.md"
=======
>>>>>>> 239151f1
    - "widgets/tree_control.md"
  - Reference:
    - "reference/app.md"
    - "reference/button.md"
    - "reference/color.md"
    - "reference/containers.md"
    - "reference/dom_node.md"
    - "reference/events.md"
    - "reference/footer.md"
    - "reference/geometry.md"
    - "reference/header.md"
    - "reference/index.md"
    - "reference/message_pump.md"
    - "reference/message.md"
    - "reference/query.md"
    - "reference/reactive.md"
    - "reference/screen.md"
    - "reference/static.md"
    - "reference/timer.md"
    - "reference/widget.md"


markdown_extensions:
  - attr_list
  - pymdownx.emoji:
      emoji_index: !!python/name:materialx.emoji.twemoji
      emoji_generator: !!python/name:materialx.emoji.to_svg
  - md_in_html
  - admonition
  - def_list
  - meta

  - toc:
      permalink: true
      baselevel: 1
  - pymdownx.keys
  - pymdownx.tasklist:
      custom_checkbox: true
  - pymdownx.highlight:
      anchor_linenums: true
  - pymdownx.inlinehilite
  - pymdownx.superfences:
      custom_fences:
        - name: textual
          class: textual
          format: !!python/name:textual._doc.format_svg
        - name: rich
          class: rich
          format: !!python/name:textual._doc.rich
  - pymdownx.inlinehilite
  - pymdownx.superfences
  - pymdownx.snippets
  - pymdownx.tabbed:
      alternate_style: true
  - pymdownx.snippets
  - markdown.extensions.attr_list

theme:
  name: material
  custom_dir: custom_theme
  features:
    - navigation.tabs
    - navigation.indexes
    - navigation.tabs.sticky
    - content.code.annotate
  palette:
  - media: "(prefers-color-scheme: light)"
    scheme: default
    accent: purple
    toggle:
      icon: material/weather-sunny
      name: Switch to dark modeTask was destroyed but it is pending!
  - media: "(prefers-color-scheme: dark)"
    scheme: slate
    primary: black
    toggle:
      icon: material/weather-night
      name: Switch to light mode

plugins:

- search:
- autorefs:
- mkdocstrings:
    default_handler: python
    handlers:
        python:
          options:
            show_source: false          
            filters:
              - "!^_"
              - "^__init__$"
              - "!^can_replace$"

    watch:
      - src/textual


extra_css:
  - stylesheets/custom.css<|MERGE_RESOLUTION|>--- conflicted
+++ resolved
@@ -93,10 +93,7 @@
     - "widgets/index.md"
     - "widgets/input.md"
     - "widgets/static.md"
-<<<<<<< HEAD
     - "widgets/input.md"
-=======
->>>>>>> 239151f1
     - "widgets/tree_control.md"
   - Reference:
     - "reference/app.md"
@@ -185,7 +182,7 @@
     handlers:
         python:
           options:
-            show_source: false          
+            show_source: false
             filters:
               - "!^_"
               - "^__init__$"
