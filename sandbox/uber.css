#uber1 {
  layout: vertical;
<<<<<<< HEAD
  background: dark_green;
=======

  background: green;
  overflow: hidden auto;
>>>>>>> 3bec5cfa
  border: heavy white;
}

.list-item {
  height: 8;
  background: dark_blue;
}<|MERGE_RESOLUTION|>--- conflicted
+++ resolved
@@ -1,12 +1,7 @@
 #uber1 {
   layout: vertical;
-<<<<<<< HEAD
-  background: dark_green;
-=======
-
   background: green;
   overflow: hidden auto;
->>>>>>> 3bec5cfa
   border: heavy white;
 }
 
