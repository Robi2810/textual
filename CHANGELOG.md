--- conflicted
+++ resolved
@@ -10,17 +10,14 @@
 ### Fixed
 
 - `Widget.move_child` would break if `before`/`after` is set to the index of the widget in `child` https://github.com/Textualize/textual/issues/1743
-<<<<<<< HEAD
-- Keyboard navigation in `RadioSet`, `ListView`, `OptionList`, and `SelectionList`, no longer allows highlighting disabled items https://github.com/Textualize/textual/issues/3881
-=======
 - Fixed auto width text not processing markup https://github.com/Textualize/textual/issues/3918
 - Fixed `Tree.clear` not retaining the root's expanded state https://github.com/Textualize/textual/issues/3557
->>>>>>> e5f22315
 
 ### Changed
 
 - Breaking change: `Widget.move_child` parameters `before` and `after` are now keyword-only https://github.com/Textualize/textual/pull/3896
 - Style tweak to toasts https://github.com/Textualize/textual/pull/3955
+- Breaking change: keyboard navigation in `RadioSet`, `ListView`, `OptionList`, and `SelectionList`, no longer allows highlighting disabled items https://github.com/Textualize/textual/issues/3881
 
 ### Added
 
