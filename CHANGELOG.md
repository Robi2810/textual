# Change Log

All notable changes to this project will be documented in this file.

The format is based on [Keep a Changelog](http://keepachangelog.com/)
and this project adheres to [Semantic Versioning](http://semver.org/).

## [0.2.2] - Unreleased

### Fixed

- Fixed issue where scrollbars weren't being unmounted
<<<<<<< HEAD
- Fixed fr units for horizontal and vertical layouts https://github.com/Textualize/textual/pull/1067
- Fixed `textual run` breaking sys.argv https://github.com/Textualize/textual/issues/1064
- Fixed footer not updating styles when toggling dark mode
=======
- Fixed how the app title in a `Header` is centred https://github.com/Textualize/textual/issues/1060
- Fixed the swapping of button variants https://github.com/Textualize/textual/issues/1048
- Fixed reserved characters in screenshots https://github.com/Textualize/textual/issues/993
>>>>>>> b274894d

### Changed

- DOMQuery now raises InvalidQueryFormat in response to invalid query strings, rather than cryptic CSS error
- Dropped quit_after, screenshot, and screenshot_title from App.run, which can all be done via auto_pilot
- Widgets are now closed in reversed DOM order
- Changed `textual run` so that it patches `argv` in more situations

### Added

- Added Unmount event
- Added App.run_async method
- Added App.run_test context manager
- Added auto_pilot to App.run and App.run_async
- Added Widget._get_virtual_dom to get scrollbars
- Added size parameter to run and run_async
- Returned an awaitable from push_screen, switch_screen, and install_screen https://github.com/Textualize/textual/pull/1061


## [0.2.1] - 2022-10-23

### Changed

- Updated meta data for PyPI

## [0.2.0] - 2022-10-23

### Added

- CSS support
- Too numerous to mention
## [0.1.18] - 2022-04-30

### Changed

- Bump typing extensions

## [0.1.17] - 2022-03-10

### Changed

- Bumped Rich dependency

## [0.1.16] - 2022-03-10

### Fixed

- Fixed escape key hanging on Windows

## [0.1.15] - 2022-01-31

### Added

- Added Windows Driver

## [0.1.14] - 2022-01-09

### Changed

- Updated Rich dependency to 11.X

## [0.1.13] - 2022-01-01

### Fixed

- Fixed spurious characters when exiting app
- Fixed increasing delay when exiting

## [0.1.12] - 2021-09-20

### Added

- Added geometry.Spacing

### Fixed

- Fixed calculation of virtual size in scroll views

## [0.1.11] - 2021-09-12

### Changed

- Changed message handlers to use prefix handle\_
- Renamed messages to drop the Message suffix
- Events now bubble by default
- Refactor of layout

### Added

- Added App.measure
- Added auto_width to Vertical Layout, WindowView, an ScrollView
- Added big_table.py example
- Added easing.py example

## [0.1.10] - 2021-08-25

### Added

- Added keyboard control of tree control
- Added Widget.gutter to calculate space between renderable and outside edge
- Added margin, padding, and border attributes to Widget

### Changed

- Callbacks may be async or non-async.
- Event handler event argument is optional.
- Fixed exception in clock example https://github.com/willmcgugan/textual/issues/52
- Added Message.wait() which waits for a message to be processed
- Key events are now sent to widgets first, before processing bindings

## [0.1.9] - 2021-08-06

### Added

- Added hover over and mouse click to activate keys in footer
- Added verbosity argument to Widget.log

### Changed

- Simplified events. Remove Startup event (use Mount)
- Changed geometry.Point to geometry.Offset and geometry.Dimensions to geometry.Size

## [0.1.8] - 2021-07-17

### Fixed

- Fixed exiting mouse mode
- Fixed slow animation

### Added

- New log system

## [0.1.7] - 2021-07-14

### Changed

- Added functionality to calculator example.
- Scrollview now shows scrollbars automatically
- New handler system for messages that doesn't require inheritance
- Improved traceback handling

[0.2.1]: https://github.com/Textualize/textual/compare/v0.2.0...v0.2.1
[0.2.0]: https://github.com/Textualize/textual/compare/v0.1.18...v0.2.0
[0.1.18]: https://github.com/Textualize/textual/compare/v0.1.17...v0.1.18
[0.1.17]: https://github.com/Textualize/textual/compare/v0.1.16...v0.1.17
[0.1.16]: https://github.com/Textualize/textual/compare/v0.1.15...v0.1.16
[0.1.15]: https://github.com/Textualize/textual/compare/v0.1.14...v0.1.15
[0.1.14]: https://github.com/Textualize/textual/compare/v0.1.13...v0.1.14
[0.1.13]: https://github.com/Textualize/textual/compare/v0.1.12...v0.1.13
[0.1.12]: https://github.com/Textualize/textual/compare/v0.1.11...v0.1.12
[0.1.11]: https://github.com/Textualize/textual/compare/v0.1.10...v0.1.11
[0.1.10]: https://github.com/Textualize/textual/compare/v0.1.9...v0.1.10
[0.1.9]: https://github.com/Textualize/textual/compare/v0.1.8...v0.1.9
[0.1.8]: https://github.com/Textualize/textual/compare/v0.1.7...v0.1.8
[0.1.7]: https://github.com/Textualize/textual/releases/tag/v0.1.7<|MERGE_RESOLUTION|>--- conflicted
+++ resolved
@@ -10,15 +10,12 @@
 ### Fixed
 
 - Fixed issue where scrollbars weren't being unmounted
-<<<<<<< HEAD
 - Fixed fr units for horizontal and vertical layouts https://github.com/Textualize/textual/pull/1067
 - Fixed `textual run` breaking sys.argv https://github.com/Textualize/textual/issues/1064
 - Fixed footer not updating styles when toggling dark mode
-=======
 - Fixed how the app title in a `Header` is centred https://github.com/Textualize/textual/issues/1060
 - Fixed the swapping of button variants https://github.com/Textualize/textual/issues/1048
 - Fixed reserved characters in screenshots https://github.com/Textualize/textual/issues/993
->>>>>>> b274894d
 
 ### Changed
 
