--- conflicted
+++ resolved
@@ -5,7 +5,6 @@
 The format is based on [Keep a Changelog](http://keepachangelog.com/)
 and this project adheres to [Semantic Versioning](http://semver.org/).
 
-<<<<<<< HEAD
 
 ## Unrealeased
 
@@ -13,13 +12,9 @@
 
 - App `title` and `sub_title` attributes can be set to any type https://github.com/Textualize/textual/issues/2521
 
-=======
-## Unreleased
-
 ### Fixed
 
 - Fixed `ZeroDivisionError` in `resolve_fraction_unit` https://github.com/Textualize/textual/issues/2502
->>>>>>> f19f46bb
 
 ## [0.24.1] - 2023-05-08
 
