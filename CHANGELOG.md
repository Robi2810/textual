# Change Log

All notable changes to this project will be documented in this file.

The format is based on [Keep a Changelog](http://keepachangelog.com/)
and this project adheres to [Semantic Versioning](http://semver.org/).

## Unreleased

### Fixed

- Fix priority bindings not appearing in footer when key clashes with focused widget https://github.com/Textualize/textual/pull/4342
- Reverted auto-width change https://github.com/Textualize/textual/pull/4369

### Changed

- Exceptions inside `Widget.compose` or workers weren't bubbling up in tests https://github.com/Textualize/textual/issues/4282
<<<<<<< HEAD
- Fixed `DataTable` scrolling issues by changing `max-height` back to 100% https://github.com/Textualize/textual/issues/4286
=======
- Fixed `Button` not rendering correctly with console markup https://github.com/Textualize/textual/issues/4328
>>>>>>> a2ba9ebb

### Added

- Added `Document.start` and `end` location properties for convenience https://github.com/Textualize/textual/pull/4267
- Added support for JavaScript, Golang, Rust, Bash, Java and Kotlin to `TextArea` https://github.com/Textualize/textual/pull/4350
- Added `inline` parameter to `run` and `run_async` to run app inline (under the prompt). https://github.com/Textualize/textual/pull/4343
- Added `mouse` parameter to disable mouse support https://github.com/Textualize/textual/pull/4343

## [0.54.0] - 2024-03-26

### Fixed

- Fixed a crash in `TextArea` when undoing an edit to a selection the selection was made backwards https://github.com/Textualize/textual/issues/4301
- Fixed issue with flickering scrollbars https://github.com/Textualize/textual/pull/4315
- Fixed issue where narrow TextArea would repeatedly wrap due to scrollbar appearing/disappearing https://github.com/Textualize/textual/pull/4334
- Fix progress bar ETA not updating when setting `total` reactive https://github.com/Textualize/textual/pull/4316

### Changed

- ProgressBar won't show ETA until there is at least one second of samples https://github.com/Textualize/textual/pull/4316
- `Input` waits until an edit has been made, after entry to the widget, before offering a suggestion https://github.com/Textualize/textual/pull/4335

## [0.53.1] - 2024-03-18

### Fixed

- Fixed issue with data binding https://github.com/Textualize/textual/pull/4308

## [0.53.0] - 2024-03-18

### Added

- Mapping of ANSI colors to hex codes configurable via `App.ansi_theme_dark` and `App.ansi_theme_light` https://github.com/Textualize/textual/pull/4192
- `Pilot.resize_terminal` to resize the terminal in testing https://github.com/Textualize/textual/issues/4212
- Added `sort_children` method https://github.com/Textualize/textual/pull/4244
- Support for pseudo-classes in nested TCSS https://github.com/Textualize/textual/issues/4039

### Fixed

- Fixed `TextArea.code_editor` missing recently added attributes https://github.com/Textualize/textual/pull/4172
- Fixed `Sparkline` not working with data in a `deque` https://github.com/Textualize/textual/issues/3899
- Tooltips are now cleared when the related widget is no longer under them https://github.com/Textualize/textual/issues/3045
- Simplified tree-sitter highlight queries for HTML, which also seems to fix segfault issue https://github.com/Textualize/textual/pull/4195
- Fixed `DirectoryTree.path` no longer reacting to new values https://github.com/Textualize/textual/issues/4208
- Fixed content size cache with Pretty widget https://github.com/Textualize/textual/pull/4211
- Fixed `grid-gutter` interaction with Pretty widget https://github.com/Textualize/textual/pull/4219
- Fixed `TextArea` styling issue on alternate screens https://github.com/Textualize/textual/pull/4220
- Fixed writing to invisible `RichLog` https://github.com/Textualize/textual/pull/4223
- Fixed `RichLog.min_width` not being used https://github.com/Textualize/textual/pull/4223
- Rename `CollapsibleTitle.action_toggle` to `action_toggle_collapsible` to fix clash with `DOMNode.action_toggle` https://github.com/Textualize/textual/pull/4221
- Markdown component classes weren't refreshed when watching for CSS https://github.com/Textualize/textual/issues/3464
- Rename `Switch.action_toggle` to `action_toggle_switch` to fix clash with `DOMNode.action_toggle` https://github.com/Textualize/textual/issues/4262
- Fixed `OptionList.OptionHighlighted` leaking out of `Select` https://github.com/Textualize/textual/issues/4224
- Fixed `Tab` enable/disable messages leaking into `TabbedContent` https://github.com/Textualize/textual/issues/4233
- Fixed a style leak from `TabbedContent` https://github.com/Textualize/textual/issues/4232
- Fixed active hidden scrollbars not releasing the mouse https://github.com/Textualize/textual/issues/4274
- Fixed the mouse not being released when hiding a `TextArea` while mouse selection is happening https://github.com/Textualize/textual/issues/4292
- Fix mouse scrolling not working when mouse cursor is over a disabled child widget https://github.com/Textualize/textual/issues/4242

### Changed

- Clicking a non focusable widget focus ancestors https://github.com/Textualize/textual/pull/4236
- BREAKING: widget class names must start with a capital letter or an underscore `_` https://github.com/Textualize/textual/pull/4252
- BREAKING: for many widgets, messages are now sent when programmatic changes that mirror user input are made https://github.com/Textualize/textual/pull/4256
  - Changed `Collapsible`
  - Changed `Markdown`
  - Changed `Select`
  - Changed `SelectionList`
  - Changed `TabbedContent`
  - Changed `Tabs`
  - Changed `TextArea`
  - Changed `Tree`
- Improved ETA calculation for ProgressBar https://github.com/Textualize/textual/pull/4271
- BREAKING: `AppFocus` and `AppBlur` are now posted when the terminal window gains or loses focus, if the terminal supports this https://github.com/Textualize/textual/pull/4265
  - When the terminal window loses focus, the currently-focused widget will also lose focus.
  - When the terminal window regains focus, the previously-focused widget will regain focus.
- TextArea binding for <kbd>ctrl</kbd>+<kbd>k</kbd> will now delete the line if the line is empty https://github.com/Textualize/textual/issues/4277
- The active tab (in `Tabs`) / tab pane (in `TabbedContent`) can now be unset https://github.com/Textualize/textual/issues/4241

## [0.52.1] - 2024-02-20

### Fixed

- Fixed the check for animation level in `LoadingIndicator` https://github.com/Textualize/textual/issues/4188

## [0.52.0] - 2024-02-19

### Changed

- Textual now writes to stderr rather than stdout https://github.com/Textualize/textual/pull/4177

### Added

- Added an `asyncio` lock attribute `Widget.lock` to be used to synchronize widget state https://github.com/Textualize/textual/issues/4134
- Added support for environment variable `TEXTUAL_ANIMATIONS` to control what animations Textual displays https://github.com/Textualize/textual/pull/4062
- Add attribute `App.animation_level` to control whether animations on that app run or not https://github.com/Textualize/textual/pull/4062
- Added support for a `TEXTUAL_SCREENSHOT_LOCATION` environment variable to specify the location of an automated screenshot https://github.com/Textualize/textual/pull/4181/
- Added support for a `TEXTUAL_SCREENSHOT_FILENAME` environment variable to specify the filename of an automated screenshot https://github.com/Textualize/textual/pull/4181/
- Added an `asyncio` lock attribute `Widget.lock` to be used to synchronize widget state https://github.com/Textualize/textual/issues/4134
- `Widget.remove_children` now accepts a CSS selector to specify which children to remove https://github.com/Textualize/textual/pull/4183
- `Widget.batch` combines widget locking and app update batching https://github.com/Textualize/textual/pull/4183

## [0.51.0] - 2024-02-15

### Added

- TextArea now has `read_only` mode https://github.com/Textualize/textual/pull/4151
- Add some syntax highlighting to TextArea default theme https://github.com/Textualize/textual/pull/4149
- Add undo and redo to TextArea https://github.com/Textualize/textual/pull/4124
- Added support for command palette command discoverability https://github.com/Textualize/textual/pull/4154

### Fixed

- Fixed out-of-view `Tab` not being scrolled into view when `Tabs.active` is assigned https://github.com/Textualize/textual/issues/4150
- Fixed `TabbedContent.TabActivate` not being posted when `TabbedContent.active` is assigned https://github.com/Textualize/textual/issues/4150

### Changed

- Breaking change: Renamed `TextArea.tab_behaviour` to `TextArea.tab_behavior` https://github.com/Textualize/textual/pull/4124
- `TextArea.theme` now defaults to `"css"` instead of None, and is no longer optional https://github.com/Textualize/textual/pull/4157

### Fixed

- Improve support for selector lists in nested TCSS https://github.com/Textualize/textual/issues/3969
- Improve support for rule declarations after nested TCSS rule sets https://github.com/Textualize/textual/issues/3999

## [0.50.1] - 2024-02-09

### Fixed

- Fixed tint applied to ANSI colors https://github.com/Textualize/textual/pull/4142

## [0.50.0] - 2024-02-08

### Fixed

- Fixed issue with ANSI colors not being converted to truecolor https://github.com/Textualize/textual/pull/4138
- Fixed duplicate watch methods being attached to DOM nodes https://github.com/Textualize/textual/pull/4030
- Fixed using `watch` to create additional watchers would trigger other watch methods https://github.com/Textualize/textual/issues/3878

### Added

- Added support for configuring dark and light themes for code in `Markdown` https://github.com/Textualize/textual/issues/3997

## [0.49.0] - 2024-02-07

### Fixed

- Fixed scrolling in long `OptionList` by adding max height of 100% https://github.com/Textualize/textual/issues/4021
- Fixed `DirectoryTree.clear_node` not clearing the node specified https://github.com/Textualize/textual/issues/4122

### Changed

- `DirectoryTree.reload` and `DirectoryTree.reload_node` now preserve state when reloading https://github.com/Textualize/textual/issues/4056
- Fixed a crash in the TextArea when performing a backward replace https://github.com/Textualize/textual/pull/4126
- Fixed selection not updating correctly when pasting while there's a non-zero selection https://github.com/Textualize/textual/pull/4126
- Breaking change: `TextArea` will not use `Escape` to shift focus if the `tab_behaviour` is the default https://github.com/Textualize/textual/issues/4110
- `TextArea` cursor will now be invisible before first focus https://github.com/Textualize/textual/pull/4128
- Fix toggling `TextArea.cursor_blink` reactive when widget does not have focus https://github.com/Textualize/textual/pull/4128

### Added

- Added DOMQuery.set https://github.com/Textualize/textual/pull/4075
- Added DOMNode.set_reactive https://github.com/Textualize/textual/pull/4075
- Added DOMNode.data_bind https://github.com/Textualize/textual/pull/4075
- Added DOMNode.action_toggle https://github.com/Textualize/textual/pull/4075
- Added Worker.cancelled_event https://github.com/Textualize/textual/pull/4075
- `Tree` (and `DirectoryTree`) grew an attribute `lock` that can be used for synchronization across coroutines https://github.com/Textualize/textual/issues/4056


## [0.48.2] - 2024-02-02

### Fixed

- Fixed a hang in the Linux driver when connected to a pipe https://github.com/Textualize/textual/issues/4104
- Fixed broken `OptionList` `Option.id` mappings https://github.com/Textualize/textual/issues/4101

### Changed

- Breaking change: keyboard navigation in `RadioSet`, `ListView`, `OptionList`, and `SelectionList`, no longer allows highlighting disabled items https://github.com/Textualize/textual/issues/3881

## [0.48.1] - 2024-02-01

### Fixed

- `TextArea` uses CSS theme by default instead of `monokai` https://github.com/Textualize/textual/pull/4091

## [0.48.0] - 2024-02-01

### Changed

- Breaking change: Significant changes to `TextArea.__init__` default values/behaviour https://github.com/Textualize/textual/pull/3933
  - `soft_wrap=True` - soft wrapping is now enabled by default.
  - `show_line_numbers=False` - line numbers are now disabled by default.
  - `tab_behaviour="focus"` - pressing the tab key now switches focus instead of indenting by default.
- Breaking change: `TextArea` default theme changed to CSS, and default styling changed https://github.com/Textualize/textual/pull/4074
- Breaking change: `DOMNode.has_pseudo_class` now accepts a single name only https://github.com/Textualize/textual/pull/3970
- Made `textual.cache` (formerly `textual._cache`) public https://github.com/Textualize/textual/pull/3976
- `Tab.label` can now be used to change the label of a tab https://github.com/Textualize/textual/pull/3979
- Changed the default notification timeout from 3 to 5 seconds https://github.com/Textualize/textual/pull/4059
- Prior scroll animations are now cancelled on new scrolls https://github.com/Textualize/textual/pull/4081

### Added

- Added `DOMNode.has_pseudo_classes` https://github.com/Textualize/textual/pull/3970
- Added `Widget.allow_focus` and `Widget.allow_focus_children` https://github.com/Textualize/textual/pull/3989
- Added `TextArea.soft_wrap` reactive attribute added https://github.com/Textualize/textual/pull/3933
- Added `TextArea.tab_behaviour` reactive attribute added https://github.com/Textualize/textual/pull/3933
- Added `TextArea.code_editor` classmethod/alternative constructor https://github.com/Textualize/textual/pull/3933
- Added `TextArea.wrapped_document` attribute which can convert between wrapped visual coordinates and locations https://github.com/Textualize/textual/pull/3933
- Added `show_line_numbers` to `TextArea.__init__` https://github.com/Textualize/textual/pull/3933
- Added component classes allowing `TextArea` to be styled using CSS https://github.com/Textualize/textual/pull/4074
- Added `Query.blur` and `Query.focus` https://github.com/Textualize/textual/pull/4012
- Added `MessagePump.message_queue_size` https://github.com/Textualize/textual/pull/4012
- Added `TabbedContent.active_pane` https://github.com/Textualize/textual/pull/4012
- Added `App.suspend` https://github.com/Textualize/textual/pull/4064
- Added `App.action_suspend_process` https://github.com/Textualize/textual/pull/4064


### Fixed

- Parameter `animate` from `DataTable.move_cursor` was being ignored https://github.com/Textualize/textual/issues/3840
- Fixed a crash if `DirectoryTree.show_root` was set before the DOM was fully available https://github.com/Textualize/textual/issues/2363
- Live reloading of TCSS wouldn't apply CSS changes to screens under the top screen of the stack https://github.com/Textualize/textual/issues/3931
- `SelectionList` option IDs are usable as soon as the widget is instantiated https://github.com/Textualize/textual/issues/3903
- Fix issue with `Strip.crop` when crop window start aligned with strip end https://github.com/Textualize/textual/pull/3998
- Fixed Strip.crop_extend https://github.com/Textualize/textual/pull/4011
- Fix for percentage dimensions https://github.com/Textualize/textual/pull/4037
- Fixed a crash if the `TextArea` language was set but tree-sitter language binaries were not installed https://github.com/Textualize/textual/issues/4045
- Ensuring `TextArea.SelectionChanged` message only sends when the updated selection is different https://github.com/Textualize/textual/pull/3933
- Fixed declaration after nested rule set causing a parse error https://github.com/Textualize/textual/pull/4012
- ID and class validation was too lenient https://github.com/Textualize/textual/issues/3954
- Fixed CSS watcher crash if file becomes unreadable (even temporarily) https://github.com/Textualize/textual/pull/4079
- Fixed display of keys when used in conjunction with other keys https://github.com/Textualize/textual/pull/3050
- Fixed double detection of <kbd>Escape</kbd> on Windows https://github.com/Textualize/textual/issues/4038

## [0.47.1] - 2024-01-05

### Fixed

- Fixed nested specificity https://github.com/Textualize/textual/pull/3963

## [0.47.0] - 2024-01-04

### Fixed

- `Widget.move_child` would break if `before`/`after` is set to the index of the widget in `child` https://github.com/Textualize/textual/issues/1743
- Fixed auto width text not processing markup https://github.com/Textualize/textual/issues/3918
- Fixed `Tree.clear` not retaining the root's expanded state https://github.com/Textualize/textual/issues/3557

### Changed

- Breaking change: `Widget.move_child` parameters `before` and `after` are now keyword-only https://github.com/Textualize/textual/pull/3896
- Style tweak to toasts https://github.com/Textualize/textual/pull/3955

### Added

- Added textual.lazy https://github.com/Textualize/textual/pull/3936
- Added App.push_screen_wait https://github.com/Textualize/textual/pull/3955
- Added nesting of CSS https://github.com/Textualize/textual/pull/3946

## [0.46.0] - 2023-12-17

### Fixed

- Disabled radio buttons could be selected with the keyboard https://github.com/Textualize/textual/issues/3839
- Fixed zero width scrollbars causing content to disappear https://github.com/Textualize/textual/issues/3886

### Changed

- The tabs within a `TabbedContent` now prefix their IDs to stop any clash with their associated `TabPane` https://github.com/Textualize/textual/pull/3815
- Breaking change: `tab` is no longer a `@on` decorator selector for `TabbedContent.TabActivated` -- use `pane` instead https://github.com/Textualize/textual/pull/3815

### Added

- Added `Collapsible.title` reactive attribute https://github.com/Textualize/textual/pull/3830
- Added a `pane` attribute to `TabbedContent.TabActivated` https://github.com/Textualize/textual/pull/3815
- Added caching of rules attributes and `cache` parameter to Stylesheet.apply https://github.com/Textualize/textual/pull/3880

## [0.45.1] - 2023-12-12

### Fixed

- Fixed issues where styles wouldn't update if changed in mount. https://github.com/Textualize/textual/pull/3860

## [0.45.0] - 2023-12-12

### Fixed

- Fixed `DataTable.update_cell` not raising an error with an invalid column key https://github.com/Textualize/textual/issues/3335
- Fixed `Input` showing suggestions when not focused https://github.com/Textualize/textual/pull/3808
- Fixed loading indicator not covering scrollbars https://github.com/Textualize/textual/pull/3816

### Removed

- Removed renderables/align.py which was no longer used.

### Changed

- Dropped ALLOW_CHILDREN flag introduced in 0.43.0 https://github.com/Textualize/textual/pull/3814
- Widgets with an auto height in an auto height container will now expand if they have no siblings https://github.com/Textualize/textual/pull/3814
- Breaking change: Removed `limit_rules` from Stylesheet.apply https://github.com/Textualize/textual/pull/3844

### Added

- Added `get_loading_widget` to Widget and App customize the loading widget. https://github.com/Textualize/textual/pull/3816
- Added messages `Collapsible.Expanded` and `Collapsible.Collapsed` that inherit from `Collapsible.Toggled`. https://github.com/Textualize/textual/issues/3824

## [0.44.1] - 2023-12-4

### Fixed

- Fixed slow scrolling when there are many widgets https://github.com/Textualize/textual/pull/3801

## [0.44.0] - 2023-12-1

### Changed

- Breaking change: Dropped 3.7 support https://github.com/Textualize/textual/pull/3766
- Breaking changes https://github.com/Textualize/textual/issues/1530
 - `link-hover-background` renamed to `link-background-hover`
 - `link-hover-color` renamed to `link-color-hover`
 - `link-hover-style` renamed to `link-style-hover`
- `Tree` now forces a scroll when `scroll_to_node` is called https://github.com/Textualize/textual/pull/3786
- Brought rxvt's use of shift-numpad keys in line with most other terminals https://github.com/Textualize/textual/pull/3769

### Added

- Added support for Ctrl+Fn and Ctrl+Shift+Fn keys in urxvt https://github.com/Textualize/textual/pull/3737
- Friendly error messages when trying to mount non-widgets https://github.com/Textualize/textual/pull/3780
- Added `Select.from_values` class method that can be used to initialize a Select control with an iterator of values https://github.com/Textualize/textual/pull/3743

### Fixed

- Fixed NoWidget when mouse goes outside window https://github.com/Textualize/textual/pull/3790
- Removed spurious print statements from press_keys https://github.com/Textualize/textual/issues/3785

## [0.43.2] - 2023-11-29

### Fixed

- Fixed NoWidget error https://github.com/Textualize/textual/pull/3779

## [0.43.1] - 2023-11-29

### Fixed

- Fixed clicking on scrollbar moves TextArea cursor https://github.com/Textualize/textual/issues/3763

## [0.43.0] - 2023-11-28

### Fixed

- Fixed mouse targeting issue in `TextArea` when tabs were not fully expanded https://github.com/Textualize/textual/pull/3725
- Fixed `Select` not updating after changing the `prompt` reactive https://github.com/Textualize/textual/issues/2983
- Fixed flicker when updating Markdown https://github.com/Textualize/textual/pull/3757

### Added

- Added experimental Canvas class https://github.com/Textualize/textual/pull/3669/
- Added `keyline` rule https://github.com/Textualize/textual/pull/3669/
- Widgets can now have an ALLOW_CHILDREN (bool) classvar to disallow adding children to a widget https://github.com/Textualize/textual/pull/3758
- Added the ability to set the `label` property of a `Checkbox` https://github.com/Textualize/textual/pull/3765
- Added the ability to set the `label` property of a `RadioButton` https://github.com/Textualize/textual/pull/3765
- Added support for various modified edit and navigation keys in urxvt https://github.com/Textualize/textual/pull/3739
- Added app focus/blur for textual-web https://github.com/Textualize/textual/pull/3767

### Changed

- Method `MarkdownTableOfContents.set_table_of_contents` renamed to `MarkdownTableOfContents.rebuild_table_of_contents` https://github.com/Textualize/textual/pull/3730
- Exception `Tree.UnknownNodeID` moved out of `Tree`, import from `textual.widgets.tree` https://github.com/Textualize/textual/pull/3730
- Exception `TreeNode.RemoveRootError` moved out of `TreeNode`, import from `textual.widgets.tree` https://github.com/Textualize/textual/pull/3730
- Optimized startup time https://github.com/Textualize/textual/pull/3753
- App.COMMANDS or Screen.COMMANDS can now accept a callable which returns a command palette provider https://github.com/Textualize/textual/pull/3756

## [0.42.0] - 2023-11-22

### Fixed

- Duplicate CSS errors when parsing CSS from a screen https://github.com/Textualize/textual/issues/3581
- Added missing `blur` pseudo class https://github.com/Textualize/textual/issues/3439
- Fixed visual glitched characters on Windows due to Python limitation https://github.com/Textualize/textual/issues/2548
- Fixed `ScrollableContainer` to receive focus https://github.com/Textualize/textual/pull/3632
- Fixed app-level queries causing a crash when the command palette is active https://github.com/Textualize/textual/issues/3633
- Fixed outline not rendering correctly in some scenarios (e.g. on Button widgets) https://github.com/Textualize/textual/issues/3628
- Fixed live-reloading of screen CSS https://github.com/Textualize/textual/issues/3454
- `Select.value` could be in an invalid state https://github.com/Textualize/textual/issues/3612
- Off-by-one in CSS error reporting https://github.com/Textualize/textual/issues/3625
- Loading indicators and app notifications overlapped in the wrong order https://github.com/Textualize/textual/issues/3677
- Widgets being loaded are disabled and have their scrolling explicitly disabled too https://github.com/Textualize/textual/issues/3677
- Method render on a widget could be called before mounting said widget https://github.com/Textualize/textual/issues/2914

### Added

- Exceptions to `textual.widgets.select` https://github.com/Textualize/textual/pull/3614
  - `InvalidSelectValueError` for when setting a `Select` to an invalid value
  - `EmptySelectError` when creating/setting a `Select` to have no options when `allow_blank` is `False`
- `Select` methods https://github.com/Textualize/textual/pull/3614
  - `clear`
  - `is_blank`
- Constant `Select.BLANK` to flag an empty selection https://github.com/Textualize/textual/pull/3614
- Added `restrict`, `type`, `max_length`, and `valid_empty` to Input https://github.com/Textualize/textual/pull/3657
- Added `Pilot.mouse_down` to simulate `MouseDown` events https://github.com/Textualize/textual/pull/3495
- Added `Pilot.mouse_up` to simulate `MouseUp` events https://github.com/Textualize/textual/pull/3495
- Added `Widget.is_mounted` property https://github.com/Textualize/textual/pull/3709
- Added `TreeNode.refresh` https://github.com/Textualize/textual/pull/3639

### Changed

- CSS error reporting will no longer provide links to the files in question https://github.com/Textualize/textual/pull/3582
- inline CSS error reporting will report widget/class variable where the CSS was read from https://github.com/Textualize/textual/pull/3582
- Breaking change: `Tree.refresh_line` has now become an internal https://github.com/Textualize/textual/pull/3639
- Breaking change: Setting `Select.value` to `None` no longer clears the selection (See `Select.BLANK` and `Select.clear`) https://github.com/Textualize/textual/pull/3614
- Breaking change: `Button` no longer inherits from `Static`, now it inherits directly from `Widget` https://github.com/Textualize/textual/issues/3603
- Rich markup in markdown headings is now escaped when building the TOC https://github.com/Textualize/textual/issues/3689
- Mechanics behind mouse clicks. See [this](https://github.com/Textualize/textual/pull/3495#issue-1934915047) for more details. https://github.com/Textualize/textual/pull/3495
- Breaking change: max/min-width/height now includes padding and border. https://github.com/Textualize/textual/pull/3712

## [0.41.0] - 2023-10-31

### Fixed

- Fixed `Input.cursor_blink` reactive not changing blink state after `Input` was mounted https://github.com/Textualize/textual/pull/3498
- Fixed `Tabs.active` attribute value not being re-assigned after removing a tab or clearing https://github.com/Textualize/textual/pull/3498
- Fixed `DirectoryTree` race-condition crash when changing path https://github.com/Textualize/textual/pull/3498
- Fixed issue with `LRUCache.discard` https://github.com/Textualize/textual/issues/3537
- Fixed `DataTable` not scrolling to rows that were just added https://github.com/Textualize/textual/pull/3552
- Fixed cache bug with `DataTable.update_cell` https://github.com/Textualize/textual/pull/3551
- Fixed CSS errors being repeated https://github.com/Textualize/textual/pull/3566
- Fix issue with chunky highlights on buttons https://github.com/Textualize/textual/pull/3571
- Fixed `OptionList` event leakage from `CommandPalette` to `App`.
- Fixed crash in `LoadingIndicator` https://github.com/Textualize/textual/pull/3498
- Fixed crash when `Tabs` appeared as a descendant of `TabbedContent` in the DOM https://github.com/Textualize/textual/pull/3602
- Fixed the command palette cancelling other workers https://github.com/Textualize/textual/issues/3615

### Added

- Add Document `get_index_from_location` / `get_location_from_index` https://github.com/Textualize/textual/pull/3410
- Add setter for `TextArea.text` https://github.com/Textualize/textual/discussions/3525
- Added `key` argument to the `DataTable.sort()` method, allowing the table to be sorted using a custom function (or other callable) https://github.com/Textualize/textual/pull/3090
- Added `initial` to all css rules, which restores default (i.e. value from DEFAULT_CSS) https://github.com/Textualize/textual/pull/3566
- Added HorizontalPad to pad.py https://github.com/Textualize/textual/pull/3571
- Added `AwaitComplete` class, to be used for optionally awaitable return values https://github.com/Textualize/textual/pull/3498

### Changed

- Breaking change: `Button.ACTIVE_EFFECT_DURATION` classvar converted to `Button.active_effect_duration` attribute https://github.com/Textualize/textual/pull/3498
- Breaking change: `Input.blink_timer` made private (renamed to `Input._blink_timer`) https://github.com/Textualize/textual/pull/3498
- Breaking change: `Input.cursor_blink` reactive updated to not run on mount (now `init=False`) https://github.com/Textualize/textual/pull/3498
- Breaking change: `AwaitTabbedContent` class removed https://github.com/Textualize/textual/pull/3498
- Breaking change: `Tabs.remove_tab` now returns an `AwaitComplete` instead of an `AwaitRemove` https://github.com/Textualize/textual/pull/3498
- Breaking change: `Tabs.clear` now returns an `AwaitComplete` instead of an `AwaitRemove` https://github.com/Textualize/textual/pull/3498
- `TabbedContent.add_pane` now returns an `AwaitComplete` instead of an `AwaitTabbedContent` https://github.com/Textualize/textual/pull/3498
- `TabbedContent.remove_pane` now returns an `AwaitComplete` instead of an `AwaitTabbedContent` https://github.com/Textualize/textual/pull/3498
- `TabbedContent.clear_pane` now returns an `AwaitComplete` instead of an `AwaitTabbedContent` https://github.com/Textualize/textual/pull/3498
- `Tabs.add_tab` now returns an `AwaitComplete` instead of an `AwaitMount` https://github.com/Textualize/textual/pull/3498
- `DirectoryTree.reload` now returns an `AwaitComplete`, which may be awaited to ensure the node has finished being processed by the internal queue https://github.com/Textualize/textual/pull/3498
- `Tabs.remove_tab` now returns an `AwaitComplete`, which may be awaited to ensure the tab is unmounted and internal state is updated https://github.com/Textualize/textual/pull/3498
- `App.switch_mode` now returns an `AwaitMount`, which may be awaited to ensure the screen is mounted https://github.com/Textualize/textual/pull/3498
- Buttons will now display multiple lines, and have auto height https://github.com/Textualize/textual/pull/3539
- DataTable now has a max-height of 100vh rather than 100%, which doesn't work with auto
- Breaking change: empty rules now result in an error https://github.com/Textualize/textual/pull/3566
- Improved startup time by caching CSS parsing https://github.com/Textualize/textual/pull/3575
- Workers are now created/run in a thread-safe way https://github.com/Textualize/textual/pull/3586

## [0.40.0] - 2023-10-11

### Added

- Added `loading` reactive property to widgets https://github.com/Textualize/textual/pull/3509

## [0.39.0] - 2023-10-10

### Fixed

- `Pilot.click`/`Pilot.hover` can't use `Screen` as a selector https://github.com/Textualize/textual/issues/3395
- App exception when a `Tree` is initialized/mounted with `disabled=True` https://github.com/Textualize/textual/issues/3407
- Fixed `print` locations not being correctly reported in `textual console` https://github.com/Textualize/textual/issues/3237
- Fix location of IME and emoji popups https://github.com/Textualize/textual/pull/3408
- Fixed application freeze when pasting an emoji into an application on Windows https://github.com/Textualize/textual/issues/3178
- Fixed duplicate option ID handling in the `OptionList` https://github.com/Textualize/textual/issues/3455
- Fix crash when removing and updating DataTable cell at same time https://github.com/Textualize/textual/pull/3487
- Fixed fractional styles to allow integer values https://github.com/Textualize/textual/issues/3414
- Stop eating stdout/stderr in headless mode - print works again in tests https://github.com/Textualize/textual/pull/3486

### Added

- `OutOfBounds` exception to be raised by `Pilot` https://github.com/Textualize/textual/pull/3360
- `TextArea.cursor_screen_offset` property for getting the screen-relative position of the cursor https://github.com/Textualize/textual/pull/3408
- `Input.cursor_screen_offset` property for getting the screen-relative position of the cursor https://github.com/Textualize/textual/pull/3408
- Reactive `cell_padding` (and respective parameter) to define horizontal cell padding in data table columns https://github.com/Textualize/textual/issues/3435
- Added `Input.clear` method https://github.com/Textualize/textual/pull/3430
- Added `TextArea.SelectionChanged` and `TextArea.Changed` messages https://github.com/Textualize/textual/pull/3442
- Added `wait_for_dismiss` parameter to `App.push_screen` https://github.com/Textualize/textual/pull/3477
- Allow scrollbar-size to be set to 0 to achieve scrollable containers with no visible scrollbars https://github.com/Textualize/textual/pull/3488

### Changed

- Breaking change: tree-sitter and tree-sitter-languages dependencies moved to `syntax` extra https://github.com/Textualize/textual/pull/3398
- `Pilot.click`/`Pilot.hover` now raises `OutOfBounds` when clicking outside visible screen https://github.com/Textualize/textual/pull/3360
- `Pilot.click`/`Pilot.hover` now return a Boolean indicating whether the click/hover landed on the widget that matches the selector https://github.com/Textualize/textual/pull/3360
- Added a delay to when the `No Matches` message appears in the command palette, thus removing a flicker https://github.com/Textualize/textual/pull/3399
- Timer callbacks are now typed more loosely https://github.com/Textualize/textual/issues/3434

## [0.38.1] - 2023-09-21

### Fixed

- Hotfix - added missing highlight files in build distribution https://github.com/Textualize/textual/pull/3370

## [0.38.0] - 2023-09-21

### Added

- Added a TextArea https://github.com/Textualize/textual/pull/2931
- Added :dark and :light pseudo classes

### Fixed

- Fixed `DataTable` not updating component styles on hot-reloading https://github.com/Textualize/textual/issues/3312

### Changed

- Breaking change: CSS in DEFAULT_CSS is now automatically scoped to the widget (set SCOPED_CSS=False) to disable
- Breaking change: Changed `Markdown.goto_anchor` to return a boolean (if the anchor was found) instead of `None` https://github.com/Textualize/textual/pull/3334

## [0.37.1] - 2023-09-16

### Fixed

- Fixed the command palette crashing with a `TimeoutError` in any Python before 3.11 https://github.com/Textualize/textual/issues/3320
- Fixed `Input` event leakage from `CommandPalette` to `App`.

## [0.37.0] - 2023-09-15

### Added

- Added the command palette https://github.com/Textualize/textual/pull/3058
- `Input` is now validated when focus moves out of it https://github.com/Textualize/textual/pull/3193
- Attribute `Input.validate_on` (and `__init__` parameter of the same name) to customise when validation occurs https://github.com/Textualize/textual/pull/3193
- Screen-specific (sub-)title attributes https://github.com/Textualize/textual/pull/3199:
  - `Screen.TITLE`
  - `Screen.SUB_TITLE`
  - `Screen.title`
  - `Screen.sub_title`
- Properties `Header.screen_title` and `Header.screen_sub_title` https://github.com/Textualize/textual/pull/3199
- Added `DirectoryTree.DirectorySelected` message https://github.com/Textualize/textual/issues/3200
- Added `widgets.Collapsible` contributed by Sunyoung Yoo https://github.com/Textualize/textual/pull/2989

### Fixed

- Fixed a crash when removing an option from an `OptionList` while the mouse is hovering over the last option https://github.com/Textualize/textual/issues/3270
- Fixed a crash in `MarkdownViewer` when clicking on a link that contains an anchor https://github.com/Textualize/textual/issues/3094
- Fixed wrong message pump in pop_screen https://github.com/Textualize/textual/pull/3315

### Changed

- Widget.notify and App.notify are now thread-safe https://github.com/Textualize/textual/pull/3275
- Breaking change: Widget.notify and App.notify now return None https://github.com/Textualize/textual/pull/3275
- App.unnotify is now private (renamed to App._unnotify) https://github.com/Textualize/textual/pull/3275
- `Markdown.load` will now attempt to scroll to a related heading if an anchor is provided https://github.com/Textualize/textual/pull/3244
- `ProgressBar` explicitly supports being set back to its indeterminate state https://github.com/Textualize/textual/pull/3286

## [0.36.0] - 2023-09-05

### Added

- TCSS styles `layer` and `layers` can be strings https://github.com/Textualize/textual/pull/3169
- `App.return_code` for the app return code https://github.com/Textualize/textual/pull/3202
- Added `animate` switch to `Tree.scroll_to_line` and `Tree.scroll_to_node` https://github.com/Textualize/textual/pull/3210
- Added `Rule` widget https://github.com/Textualize/textual/pull/3209
- Added App.current_mode to get the current mode https://github.com/Textualize/textual/pull/3233

### Changed

- Reactive callbacks are now scheduled on the message pump of the reactable that is watching instead of the owner of reactive attribute https://github.com/Textualize/textual/pull/3065
- Callbacks scheduled with `call_next` will now have the same prevented messages as when the callback was scheduled https://github.com/Textualize/textual/pull/3065
- Added `cursor_type` to the `DataTable` constructor.
- Fixed `push_screen` not updating Screen.CSS styles https://github.com/Textualize/textual/issues/3217
- `DataTable.add_row` accepts `height=None` to automatically compute optimal height for a row https://github.com/Textualize/textual/pull/3213

### Fixed

- Fixed flicker when calling pop_screen multiple times https://github.com/Textualize/textual/issues/3126
- Fixed setting styles.layout not updating https://github.com/Textualize/textual/issues/3047
- Fixed flicker when scrolling tree up or down a line https://github.com/Textualize/textual/issues/3206

## [0.35.1]

### Fixed

- Fixed flash of 80x24 interface in textual-web

## [0.35.0]

### Added

- Ability to enable/disable tabs via the reactive `disabled` in tab panes https://github.com/Textualize/textual/pull/3152
- Textual-web driver support for Windows

### Fixed

- Could not hide/show/disable/enable tabs in nested `TabbedContent` https://github.com/Textualize/textual/pull/3150

## [0.34.0] - 2023-08-22

### Added

- Methods `TabbedContent.disable_tab` and `TabbedContent.enable_tab` https://github.com/Textualize/textual/pull/3112
- Methods `Tabs.disable` and `Tabs.enable` https://github.com/Textualize/textual/pull/3112
- Messages `Tab.Disabled`, `Tab.Enabled`, `Tabs.TabDisabled` and `Tabs.Enabled` https://github.com/Textualize/textual/pull/3112
- Methods `TabbedContent.hide_tab` and `TabbedContent.show_tab` https://github.com/Textualize/textual/pull/3112
- Methods `Tabs.hide` and `Tabs.show` https://github.com/Textualize/textual/pull/3112
- Messages `Tabs.TabHidden` and `Tabs.TabShown` https://github.com/Textualize/textual/pull/3112
- Added `ListView.extend` method to append multiple items https://github.com/Textualize/textual/pull/3012

### Changed

- grid-columns and grid-rows now accept an `auto` token to detect the optimal size https://github.com/Textualize/textual/pull/3107
- LoadingIndicator now has a minimum height of 1 line.

### Fixed

- Fixed auto height container with default grid-rows https://github.com/Textualize/textual/issues/1597
- Fixed `page_up` and `page_down` bug in `DataTable` when `show_header = False` https://github.com/Textualize/textual/pull/3093
- Fixed issue with visible children inside invisible container when moving focus https://github.com/Textualize/textual/issues/3053

## [0.33.0] - 2023-08-15

### Fixed

- Fixed unintuitive sizing behaviour of TabbedContent https://github.com/Textualize/textual/issues/2411
- Fixed relative units not always expanding auto containers https://github.com/Textualize/textual/pull/3059
- Fixed background refresh https://github.com/Textualize/textual/issues/3055
- Fixed `SelectionList.clear_options` https://github.com/Textualize/textual/pull/3075
- `MouseMove` events bubble up from widgets. `App` and `Screen` receive `MouseMove` events even if there's no Widget under the cursor. https://github.com/Textualize/textual/issues/2905
- Fixed click on double-width char https://github.com/Textualize/textual/issues/2968

### Changed

- Breaking change: `DOMNode.visible` now takes into account full DOM to report whether a node is visible or not.

### Removed

- Property `Widget.focusable_children` https://github.com/Textualize/textual/pull/3070

### Added

- Added an interface for replacing prompt of an individual option in an `OptionList` https://github.com/Textualize/textual/issues/2603
- Added `DirectoryTree.reload_node` method https://github.com/Textualize/textual/issues/2757
- Added widgets.Digit https://github.com/Textualize/textual/pull/3073
- Added `BORDER_TITLE` and `BORDER_SUBTITLE` classvars to Widget https://github.com/Textualize/textual/pull/3097

### Changed

- DescendantBlur and DescendantFocus can now be used with @on decorator

## [0.32.0] - 2023-08-03

### Added

- Added widgets.Log
- Added Widget.is_vertical_scroll_end, Widget.is_horizontal_scroll_end, Widget.is_vertical_scrollbar_grabbed, Widget.is_horizontal_scrollbar_grabbed

### Changed

- Breaking change: Renamed TextLog to RichLog

## [0.31.0] - 2023-08-01

### Added

- Added App.begin_capture_print, App.end_capture_print, Widget.begin_capture_print, Widget.end_capture_print https://github.com/Textualize/textual/issues/2952
- Added the ability to run async methods as thread workers https://github.com/Textualize/textual/pull/2938
- Added `App.stop_animation` https://github.com/Textualize/textual/issues/2786
- Added `Widget.stop_animation` https://github.com/Textualize/textual/issues/2786

### Changed

- Breaking change: Creating a thread worker now requires that a `thread=True` keyword argument is passed https://github.com/Textualize/textual/pull/2938
- Breaking change: `Markdown.load` no longer captures all errors and returns a `bool`, errors now propagate https://github.com/Textualize/textual/issues/2956
- Breaking change: the default style of a `DataTable` now has `max-height: 100%` https://github.com/Textualize/textual/issues/2959

### Fixed

- Fixed a crash when a `SelectionList` had a prompt wider than itself https://github.com/Textualize/textual/issues/2900
- Fixed a bug where `Click` events were bubbling up from `Switch` widgets https://github.com/Textualize/textual/issues/2366
- Fixed a crash when using empty CSS variables https://github.com/Textualize/textual/issues/1849
- Fixed issue with tabs in TextLog https://github.com/Textualize/textual/issues/3007
- Fixed a bug with `DataTable` hover highlighting https://github.com/Textualize/textual/issues/2909

## [0.30.0] - 2023-07-17

### Added

- Added `DataTable.remove_column` method https://github.com/Textualize/textual/pull/2899
- Added notifications https://github.com/Textualize/textual/pull/2866
- Added `on_complete` callback to scroll methods https://github.com/Textualize/textual/pull/2903

### Fixed

- Fixed CancelledError issue with timer https://github.com/Textualize/textual/issues/2854
- Fixed Toggle Buttons issue with not being clickable/hoverable https://github.com/Textualize/textual/pull/2930


## [0.29.0] - 2023-07-03

### Changed

- Factored dev tools (`textual` command) in to external lib (`textual-dev`).

### Added

- Updated `DataTable.get_cell` type hints to accept string keys https://github.com/Textualize/textual/issues/2586
- Added `DataTable.get_cell_coordinate` method
- Added `DataTable.get_row_index` method https://github.com/Textualize/textual/issues/2587
- Added `DataTable.get_column_index` method
- Added can-focus pseudo-class to target widgets that may receive focus
- Make `Markdown.update` optionally awaitable https://github.com/Textualize/textual/pull/2838
- Added `default` parameter to `DataTable.add_column` for populating existing rows https://github.com/Textualize/textual/pull/2836
- Added can-focus pseudo-class to target widgets that may receive focus

### Fixed

- Fixed crash when columns were added to populated `DataTable` https://github.com/Textualize/textual/pull/2836
- Fixed issues with opacity on Screens https://github.com/Textualize/textual/issues/2616
- Fixed style problem with selected selections in a non-focused selection list https://github.com/Textualize/textual/issues/2768
- Fixed sys.stdout and sys.stderr being None https://github.com/Textualize/textual/issues/2879

## [0.28.1] - 2023-06-20

### Fixed

- Fixed indented code blocks not showing up in `Markdown` https://github.com/Textualize/textual/issues/2781
- Fixed inline code blocks in lists showing out of order in `Markdown` https://github.com/Textualize/textual/issues/2676
- Fixed list items in a `Markdown` being added to the focus chain https://github.com/Textualize/textual/issues/2380
- Fixed `Tabs` posting unnecessary messages when removing non-active tabs https://github.com/Textualize/textual/issues/2807
- call_after_refresh will preserve the sender within the callback https://github.com/Textualize/textual/pull/2806

### Added

- Added a method of allowing third party code to handle unhandled tokens in `Markdown` https://github.com/Textualize/textual/pull/2803
- Added `MarkdownBlock` as an exported symbol in `textual.widgets.markdown` https://github.com/Textualize/textual/pull/2803

### Changed

- Tooltips are now inherited, so will work with compound widgets


## [0.28.0] - 2023-06-19

### Added

- The devtools console now confirms when CSS files have been successfully loaded after a previous error https://github.com/Textualize/textual/pull/2716
- Class variable `CSS` to screens https://github.com/Textualize/textual/issues/2137
- Class variable `CSS_PATH` to screens https://github.com/Textualize/textual/issues/2137
- Added `cursor_foreground_priority` and `cursor_background_priority` to `DataTable` https://github.com/Textualize/textual/pull/2736
- Added Region.center
- Added `center` parameter to `Widget.scroll_to_region`
- Added `origin_visible` parameter to `Widget.scroll_to_region`
- Added `origin_visible` parameter to `Widget.scroll_to_center`
- Added `TabbedContent.tab_count` https://github.com/Textualize/textual/pull/2751
- Added `TabbedContent.add_pane` https://github.com/Textualize/textual/pull/2751
- Added `TabbedContent.remove_pane` https://github.com/Textualize/textual/pull/2751
- Added `TabbedContent.clear_panes` https://github.com/Textualize/textual/pull/2751
- Added `TabbedContent.Cleared` https://github.com/Textualize/textual/pull/2751

### Fixed

- Fixed setting `TreeNode.label` on an existing `Tree` node not immediately refreshing https://github.com/Textualize/textual/pull/2713
- Correctly implement `__eq__` protocol in DataTable https://github.com/Textualize/textual/pull/2705
- Fixed exceptions in Pilot tests being silently ignored https://github.com/Textualize/textual/pull/2754
- Fixed issue where internal data of `OptionList` could be invalid for short window after `clear_options` https://github.com/Textualize/textual/pull/2754
- Fixed `Tooltip` causing a `query_one` on a lone `Static` to fail https://github.com/Textualize/textual/issues/2723
- Nested widgets wouldn't lose focus when parent is disabled https://github.com/Textualize/textual/issues/2772
- Fixed the `Tabs` `Underline` highlight getting "lost" in some extreme situations https://github.com/Textualize/textual/pull/2751

### Changed

- Breaking change: The `@on` decorator will now match a message class and any child classes https://github.com/Textualize/textual/pull/2746
- Breaking change: Styles update to checkbox, radiobutton, OptionList, Select, SelectionList, Switch https://github.com/Textualize/textual/pull/2777
- `Tabs.add_tab` is now optionally awaitable https://github.com/Textualize/textual/pull/2778
- `Tabs.add_tab` now takes `before` and `after` arguments to position a new tab https://github.com/Textualize/textual/pull/2778
- `Tabs.remove_tab` is now optionally awaitable https://github.com/Textualize/textual/pull/2778
- Breaking change: `Tabs.clear` has been changed from returning `self` to being optionally awaitable https://github.com/Textualize/textual/pull/2778

## [0.27.0] - 2023-06-01

### Fixed

- Fixed zero division error https://github.com/Textualize/textual/issues/2673
- Fix `scroll_to_center` when there were nested layers out of view (Compositor full_map not populated fully) https://github.com/Textualize/textual/pull/2684
- Fix crash when `Select` widget value attribute was set in `compose` https://github.com/Textualize/textual/pull/2690
- Issue with computing progress in workers https://github.com/Textualize/textual/pull/2686
- Issues with `switch_screen` not updating the results callback appropriately https://github.com/Textualize/textual/issues/2650
- Fixed incorrect mount order https://github.com/Textualize/textual/pull/2702

### Added

- `work` decorator accepts `description` parameter to add debug string https://github.com/Textualize/textual/issues/2597
- Added `SelectionList` widget https://github.com/Textualize/textual/pull/2652
- `App.AUTO_FOCUS` to set auto focus on all screens https://github.com/Textualize/textual/issues/2594
- Option to `scroll_to_center` to ensure we don't scroll such that the top left corner of the widget is not visible https://github.com/Textualize/textual/pull/2682
- Added `Widget.tooltip` property https://github.com/Textualize/textual/pull/2670
- Added `Region.inflect` https://github.com/Textualize/textual/pull/2670
- `Suggester` API to compose with widgets for automatic suggestions https://github.com/Textualize/textual/issues/2330
- `SuggestFromList` class to let widgets get completions from a fixed set of options https://github.com/Textualize/textual/pull/2604
- `Input` has a new component class `input--suggestion` https://github.com/Textualize/textual/pull/2604
- Added `Widget.remove_children` https://github.com/Textualize/textual/pull/2657
- Added `Validator` framework and validation for `Input` https://github.com/Textualize/textual/pull/2600
- Ability to have private and public validate methods https://github.com/Textualize/textual/pull/2708
- Ability to have private compute methods https://github.com/Textualize/textual/pull/2708
- Added `message_hook` to App.run_test https://github.com/Textualize/textual/pull/2702
- Added `Sparkline` widget https://github.com/Textualize/textual/pull/2631

### Changed

- `Placeholder` now sets its color cycle per app https://github.com/Textualize/textual/issues/2590
- Footer now clears key highlight regardless of whether it's in the active screen or not https://github.com/Textualize/textual/issues/2606
- The default Widget repr no longer displays classes and pseudo-classes (to reduce noise in logs). Add them to your `__rich_repr__` method if needed. https://github.com/Textualize/textual/pull/2623
- Setting `Screen.AUTO_FOCUS` to `None` will inherit `AUTO_FOCUS` from the app instead of disabling it https://github.com/Textualize/textual/issues/2594
- Setting `Screen.AUTO_FOCUS` to `""` will disable it on the screen https://github.com/Textualize/textual/issues/2594
- Messages now have a `handler_name` class var which contains the name of the default handler method.
- `Message.control` is now a property instead of a class variable. https://github.com/Textualize/textual/issues/2528
- `Tree` and `DirectoryTree` Messages no longer accept a `tree` parameter, using `self.node.tree` instead. https://github.com/Textualize/textual/issues/2529
- Keybinding <kbd>right</kbd> in `Input` is also used to accept a suggestion if the cursor is at the end of the input https://github.com/Textualize/textual/pull/2604
- `Input.__init__` now accepts a `suggester` attribute for completion suggestions https://github.com/Textualize/textual/pull/2604
- Using `switch_screen` to switch to the currently active screen is now a no-op https://github.com/Textualize/textual/pull/2692
- Breaking change: removed `reactive.py::Reactive.var` in favor of `reactive.py::var` https://github.com/Textualize/textual/pull/2709/

### Removed

- `Placeholder.reset_color_cycle`
- Removed `Widget.reset_focus` (now called `Widget.blur`) https://github.com/Textualize/textual/issues/2642

## [0.26.0] - 2023-05-20

### Added

- Added `Widget.can_view`

### Changed

- Textual will now scroll focused widgets to center if not in view

## [0.25.0] - 2023-05-17

### Changed

- App `title` and `sub_title` attributes can be set to any type https://github.com/Textualize/textual/issues/2521
- `DirectoryTree` now loads directory contents in a worker https://github.com/Textualize/textual/issues/2456
- Only a single error will be written by default, unless in dev mode ("debug" in App.features) https://github.com/Textualize/textual/issues/2480
- Using `Widget.move_child` where the target and the child being moved are the same is now a no-op https://github.com/Textualize/textual/issues/1743
- Calling `dismiss` on a screen that is not at the top of the stack now raises an exception https://github.com/Textualize/textual/issues/2575
- `MessagePump.call_after_refresh` and `MessagePump.call_later` will now return `False` if the callback could not be scheduled. https://github.com/Textualize/textual/pull/2584

### Fixed

- Fixed `ZeroDivisionError` in `resolve_fraction_unit` https://github.com/Textualize/textual/issues/2502
- Fixed `TreeNode.expand` and `TreeNode.expand_all` not posting a `Tree.NodeExpanded` message https://github.com/Textualize/textual/issues/2535
- Fixed `TreeNode.collapse` and `TreeNode.collapse_all` not posting a `Tree.NodeCollapsed` message https://github.com/Textualize/textual/issues/2535
- Fixed `TreeNode.toggle` and `TreeNode.toggle_all` not posting a `Tree.NodeExpanded` or `Tree.NodeCollapsed` message https://github.com/Textualize/textual/issues/2535
- `footer--description` component class was being ignored https://github.com/Textualize/textual/issues/2544
- Pasting empty selection in `Input` would raise an exception https://github.com/Textualize/textual/issues/2563
- `Screen.AUTO_FOCUS` now focuses the first _focusable_ widget that matches the selector https://github.com/Textualize/textual/issues/2578
- `Screen.AUTO_FOCUS` now works on the default screen on startup https://github.com/Textualize/textual/pull/2581
- Fix for setting dark in App `__init__` https://github.com/Textualize/textual/issues/2583
- Fix issue with scrolling and docks https://github.com/Textualize/textual/issues/2525
- Fix not being able to use CSS classes with `Tab` https://github.com/Textualize/textual/pull/2589

### Added

- Class variable `AUTO_FOCUS` to screens https://github.com/Textualize/textual/issues/2457
- Added `NULL_SPACING` and `NULL_REGION` to geometry.py

## [0.24.1] - 2023-05-08

### Fixed

- Fix TypeError in code browser

## [0.24.0] - 2023-05-08

### Fixed

- Fixed crash when creating a `DirectoryTree` starting anywhere other than `.`
- Fixed line drawing in `Tree` when `Tree.show_root` is `True` https://github.com/Textualize/textual/issues/2397
- Fixed line drawing in `Tree` not marking branches as selected when first getting focus https://github.com/Textualize/textual/issues/2397

### Changed

- The DataTable cursor is now scrolled into view when the cursor coordinate is changed programmatically https://github.com/Textualize/textual/issues/2459
- run_worker exclusive parameter is now `False` by default https://github.com/Textualize/textual/pull/2470
- Added `always_update` as an optional argument for `reactive.var`
- Made Binding description default to empty string, which is equivalent to show=False https://github.com/Textualize/textual/pull/2501
- Modified Message to allow it to be used as a dataclass https://github.com/Textualize/textual/pull/2501
- Decorator `@on` accepts arbitrary `**kwargs` to apply selectors to attributes of the message https://github.com/Textualize/textual/pull/2498

### Added

- Property `control` as alias for attribute `tabs` in `Tabs` messages https://github.com/Textualize/textual/pull/2483
- Experimental: Added "overlay" rule https://github.com/Textualize/textual/pull/2501
- Experimental: Added "constrain" rule https://github.com/Textualize/textual/pull/2501
- Added textual.widgets.Select https://github.com/Textualize/textual/pull/2501
- Added Region.translate_inside https://github.com/Textualize/textual/pull/2501
- `TabbedContent` now takes kwargs `id`, `name`, `classes`, and `disabled`, upon initialization, like other widgets https://github.com/Textualize/textual/pull/2497
- Method `DataTable.move_cursor` https://github.com/Textualize/textual/issues/2472
- Added `OptionList.add_options` https://github.com/Textualize/textual/pull/2508
- Added `TreeNode.is_root` https://github.com/Textualize/textual/pull/2510
- Added `TreeNode.remove_children` https://github.com/Textualize/textual/pull/2510
- Added `TreeNode.remove` https://github.com/Textualize/textual/pull/2510
- Added classvar `Message.ALLOW_SELECTOR_MATCH` https://github.com/Textualize/textual/pull/2498
- Added `ALLOW_SELECTOR_MATCH` to all built-in messages associated with widgets https://github.com/Textualize/textual/pull/2498
- Markdown document sub-widgets now reference the container document
- Table of contents of a markdown document now references the document
- Added the `control` property to messages
  - `DirectoryTree.FileSelected`
  - `ListView`
    - `Highlighted`
    - `Selected`
  - `Markdown`
    - `TableOfContentsUpdated`
    - `TableOfContentsSelected`
    - `LinkClicked`
  - `OptionList`
    - `OptionHighlighted`
    - `OptionSelected`
  - `RadioSet.Changed`
  - `TabContent.TabActivated`
  - `Tree`
    - `NodeSelected`
    - `NodeHighlighted`
    - `NodeExpanded`
    - `NodeCollapsed`

## [0.23.0] - 2023-05-03

### Fixed

- Fixed `outline` top and bottom not handling alpha - https://github.com/Textualize/textual/issues/2371
- Fixed `!important` not applying to `align` https://github.com/Textualize/textual/issues/2420
- Fixed `!important` not applying to `border` https://github.com/Textualize/textual/issues/2420
- Fixed `!important` not applying to `content-align` https://github.com/Textualize/textual/issues/2420
- Fixed `!important` not applying to `outline` https://github.com/Textualize/textual/issues/2420
- Fixed `!important` not applying to `overflow` https://github.com/Textualize/textual/issues/2420
- Fixed `!important` not applying to `scrollbar-size` https://github.com/Textualize/textual/issues/2420
- Fixed `outline-right` not being recognised https://github.com/Textualize/textual/issues/2446
- Fixed OSError when a file system is not available https://github.com/Textualize/textual/issues/2468

### Changed

- Setting attributes with a `compute_` method will now raise an `AttributeError` https://github.com/Textualize/textual/issues/2383
- Unknown psuedo-selectors will now raise a tokenizer error (previously they were silently ignored) https://github.com/Textualize/textual/pull/2445
- Breaking change: `DirectoryTree.FileSelected.path` is now always a `Path` https://github.com/Textualize/textual/issues/2448
- Breaking change: `Directorytree.load_directory` renamed to `Directorytree._load_directory` https://github.com/Textualize/textual/issues/2448
- Unknown pseudo-selectors will now raise a tokenizer error (previously they were silently ignored) https://github.com/Textualize/textual/pull/2445

### Added

- Watch methods can now optionally be private https://github.com/Textualize/textual/issues/2382
- Added `DirectoryTree.path` reactive attribute https://github.com/Textualize/textual/issues/2448
- Added `DirectoryTree.FileSelected.node` https://github.com/Textualize/textual/pull/2463
- Added `DirectoryTree.reload` https://github.com/Textualize/textual/issues/2448
- Added textual.on decorator https://github.com/Textualize/textual/issues/2398

## [0.22.3] - 2023-04-29

### Fixed

- Fixed `textual run` on Windows https://github.com/Textualize/textual/issues/2406
- Fixed top border of button hover state

## [0.22.2] - 2023-04-29

### Added

- Added `TreeNode.tree` as a read-only public attribute https://github.com/Textualize/textual/issues/2413

### Fixed

- Fixed superfluous style updates for focus-within pseudo-selector

## [0.22.1] - 2023-04-28

### Fixed

- Fixed timer issue https://github.com/Textualize/textual/issues/2416
- Fixed `textual run` issue https://github.com/Textualize/textual/issues/2391

## [0.22.0] - 2023-04-27

### Fixed

- Fixed broken fr units when there is a min or max dimension https://github.com/Textualize/textual/issues/2378
- Fixed plain text in Markdown code blocks with no syntax being difficult to read https://github.com/Textualize/textual/issues/2400

### Added

- Added `ProgressBar` widget https://github.com/Textualize/textual/pull/2333

### Changed

- All `textual.containers` are now `1fr` in relevant dimensions by default https://github.com/Textualize/textual/pull/2386


## [0.21.0] - 2023-04-26

### Changed

- `textual run` execs apps in a new context.
- Textual console no longer parses console markup.
- Breaking change: `Container` no longer shows required scrollbars by default https://github.com/Textualize/textual/issues/2361
- Breaking change: `VerticalScroll` no longer shows a required horizontal scrollbar by default
- Breaking change: `HorizontalScroll` no longer shows a required vertical scrollbar by default
- Breaking change: Renamed `App.action_add_class_` to `App.action_add_class`
- Breaking change: Renamed `App.action_remove_class_` to `App.action_remove_class`
- Breaking change: `RadioSet` is now a single focusable widget https://github.com/Textualize/textual/pull/2372
- Breaking change: Removed `containers.Content` (use `containers.VerticalScroll` now)

### Added

- Added `-c` switch to `textual run` which runs commands in a Textual dev environment.
- Breaking change: standard keyboard scrollable navigation bindings have been moved off `Widget` and onto a new base class for scrollable containers (see also below addition) https://github.com/Textualize/textual/issues/2332
- `ScrollView` now inherits from `ScrollableContainer` rather than `Widget` https://github.com/Textualize/textual/issues/2332
- Containers no longer inherit any bindings from `Widget` https://github.com/Textualize/textual/issues/2331
- Added `ScrollableContainer`; a container class that binds the common navigation keys to scroll actions (see also above breaking change) https://github.com/Textualize/textual/issues/2332

### Fixed

- Fixed dark mode toggles in a "child" screen not updating a "parent" screen https://github.com/Textualize/textual/issues/1999
- Fixed "panel" border not exposed via CSS
- Fixed `TabbedContent.active` changes not changing the actual content https://github.com/Textualize/textual/issues/2352
- Fixed broken color on macOS Terminal https://github.com/Textualize/textual/issues/2359

## [0.20.1] - 2023-04-18

### Fix

- New fix for stuck tabs underline https://github.com/Textualize/textual/issues/2229

## [0.20.0] - 2023-04-18

### Changed

- Changed signature of Driver. Technically a breaking change, but unlikely to affect anyone.
- Breaking change: Timer.start is now private, and returns None. There was no reason to call this manually, so unlikely to affect anyone.
- A clicked tab will now be scrolled to the center of its tab container https://github.com/Textualize/textual/pull/2276
- Style updates are now done immediately rather than on_idle https://github.com/Textualize/textual/pull/2304
- `ButtonVariant` is now exported from `textual.widgets.button` https://github.com/Textualize/textual/issues/2264
- `HorizontalScroll` and `VerticalScroll` are now focusable by default https://github.com/Textualize/textual/pull/2317

### Added

- Added `DataTable.remove_row` method https://github.com/Textualize/textual/pull/2253
- option `--port` to the command `textual console` to specify which port the console should connect to https://github.com/Textualize/textual/pull/2258
- `Widget.scroll_to_center` method to scroll children to the center of container widget https://github.com/Textualize/textual/pull/2255 and https://github.com/Textualize/textual/pull/2276
- Added `TabActivated` message to `TabbedContent` https://github.com/Textualize/textual/pull/2260
- Added "panel" border style https://github.com/Textualize/textual/pull/2292
- Added `border-title-color`, `border-title-background`, `border-title-style` rules https://github.com/Textualize/textual/issues/2289
- Added `border-subtitle-color`, `border-subtitle-background`, `border-subtitle-style` rules https://github.com/Textualize/textual/issues/2289

### Fixed

- Fixed order styles are applied in DataTable - allows combining of renderable styles and component classes https://github.com/Textualize/textual/pull/2272
- Fixed key combos with up/down keys in some terminals https://github.com/Textualize/textual/pull/2280
- Fix empty ListView preventing bindings from firing https://github.com/Textualize/textual/pull/2281
- Fix `get_component_styles` returning incorrect values on first call when combined with pseudoclasses https://github.com/Textualize/textual/pull/2304
- Fixed `active_message_pump.get` sometimes resulting in a `LookupError` https://github.com/Textualize/textual/issues/2301

## [0.19.1] - 2023-04-10

### Fixed

- Fix viewport units using wrong viewport size  https://github.com/Textualize/textual/pull/2247
- Fixed layout not clearing arrangement cache https://github.com/Textualize/textual/pull/2249


## [0.19.0] - 2023-04-07

### Added

- Added support for filtering a `DirectoryTree` https://github.com/Textualize/textual/pull/2215

### Changed

- Allowed border_title and border_subtitle to accept Text objects
- Added additional line around titles
- When a container is auto, relative dimensions in children stretch the container. https://github.com/Textualize/textual/pull/2221
- DataTable page up / down now move cursor

### Fixed

- Fixed margin not being respected when width or height is "auto" https://github.com/Textualize/textual/issues/2220
- Fixed issue which prevent scroll_visible from working https://github.com/Textualize/textual/issues/2181
- Fixed missing tracebacks on Windows https://github.com/Textualize/textual/issues/2027

## [0.18.0] - 2023-04-04

### Added

- Added Worker API https://github.com/Textualize/textual/pull/2182

### Changed

- Breaking change: Markdown.update is no longer a coroutine https://github.com/Textualize/textual/pull/2182

### Fixed

- `RadioSet` is now far less likely to report `pressed_button` as `None` https://github.com/Textualize/textual/issues/2203

## [0.17.3] - 2023-04-02

### [Fixed]

- Fixed scrollable area not taking in to account dock https://github.com/Textualize/textual/issues/2188

## [0.17.2] - 2023-04-02

### [Fixed]

- Fixed bindings persistance https://github.com/Textualize/textual/issues/1613
- The `Markdown` widget now auto-increments ordered lists https://github.com/Textualize/textual/issues/2002
- Fixed modal bindings https://github.com/Textualize/textual/issues/2194
- Fix binding enter to active button https://github.com/Textualize/textual/issues/2194

### [Changed]

- tab and shift+tab are now defined on Screen.

## [0.17.1] - 2023-03-30

### Fixed

- Fix cursor not hiding on Windows https://github.com/Textualize/textual/issues/2170
- Fixed freeze when ctrl-clicking links https://github.com/Textualize/textual/issues/2167 https://github.com/Textualize/textual/issues/2073

## [0.17.0] - 2023-03-29

### Fixed

- Issue with parsing action strings whose arguments contained quoted closing parenthesis https://github.com/Textualize/textual/pull/2112
- Issues with parsing action strings with tuple arguments https://github.com/Textualize/textual/pull/2112
- Issue with watching for CSS file changes https://github.com/Textualize/textual/pull/2128
- Fix for tabs not invalidating https://github.com/Textualize/textual/issues/2125
- Fixed scrollbar layers issue https://github.com/Textualize/textual/issues/1358
- Fix for interaction between pseudo-classes and widget-level render caches https://github.com/Textualize/textual/pull/2155

### Changed

- DataTable now has height: auto by default. https://github.com/Textualize/textual/issues/2117
- Textual will now render strings within renderables (such as tables) as Console Markup by default. You can wrap your text with rich.Text() if you want the original behavior. https://github.com/Textualize/textual/issues/2120
- Some widget methods now return `self` instead of `None` https://github.com/Textualize/textual/pull/2102:
  - `Widget`: `refresh`, `focus`, `reset_focus`
  - `Button.press`
  - `DataTable`: `clear`, `refresh_coordinate`, `refresh_row`, `refresh_column`, `sort`
  - `Placehoder.cycle_variant`
  - `Switch.toggle`
  - `Tabs.clear`
  - `TextLog`: `write`, `clear`
  - `TreeNode`: `expand`, `expand_all`, `collapse`, `collapse_all`, `toggle`, `toggle_all`
  - `Tree`: `clear`, `reset`
- Screens with alpha in their background color will now blend with the background. https://github.com/Textualize/textual/pull/2139
- Added "thick" border style. https://github.com/Textualize/textual/pull/2139
- message_pump.app will now set the active app if it is not already set.
- DataTable now has max height set to 100vh

### Added

- Added auto_scroll attribute to TextLog https://github.com/Textualize/textual/pull/2127
- Added scroll_end switch to TextLog.write https://github.com/Textualize/textual/pull/2127
- Added `Widget.get_pseudo_class_state` https://github.com/Textualize/textual/pull/2155
- Added Screen.ModalScreen which prevents App from handling bindings. https://github.com/Textualize/textual/pull/2139
- Added TEXTUAL_LOG env var which should be a path that Textual will write verbose logs to (textual devtools is generally preferred) https://github.com/Textualize/textual/pull/2148
- Added textual.logging.TextualHandler logging handler
- Added Query.set_classes, DOMNode.set_classes, and `classes` setter for Widget https://github.com/Textualize/textual/issues/1081
- Added `OptionList` https://github.com/Textualize/textual/pull/2154

## [0.16.0] - 2023-03-22

### Added
- Added `parser_factory` argument to `Markdown` and `MarkdownViewer` constructors https://github.com/Textualize/textual/pull/2075
- Added `HorizontalScroll` https://github.com/Textualize/textual/issues/1957
- Added `Center` https://github.com/Textualize/textual/issues/1957
- Added `Middle` https://github.com/Textualize/textual/issues/1957
- Added `VerticalScroll` (mimicking the old behaviour of `Vertical`) https://github.com/Textualize/textual/issues/1957
- Added `Widget.border_title` and `Widget.border_subtitle` to set border (sub)title for a widget https://github.com/Textualize/textual/issues/1864
- Added CSS styles `border_title_align` and `border_subtitle_align`.
- Added `TabbedContent` widget https://github.com/Textualize/textual/pull/2059
- Added `get_child_by_type` method to widgets / app https://github.com/Textualize/textual/pull/2059
- Added `Widget.render_str` method https://github.com/Textualize/textual/pull/2059
- Added TEXTUAL_DRIVER environment variable

### Changed

- Dropped "loading-indicator--dot" component style from LoadingIndicator https://github.com/Textualize/textual/pull/2050
- Tabs widget now sends Tabs.Cleared when there is no active tab.
- Breaking change: changed default behaviour of `Vertical` (see `VerticalScroll`) https://github.com/Textualize/textual/issues/1957
- The default `overflow` style for `Horizontal` was changed to `hidden hidden` https://github.com/Textualize/textual/issues/1957
- `DirectoryTree` also accepts `pathlib.Path` objects as the path to list https://github.com/Textualize/textual/issues/1438

### Removed

- Removed `sender` attribute from messages. It's now just private (`_sender`). https://github.com/Textualize/textual/pull/2071

### Fixed

- Fixed borders not rendering correctly. https://github.com/Textualize/textual/pull/2074
- Fix for error when removing nodes. https://github.com/Textualize/textual/issues/2079

## [0.15.1] - 2023-03-14

### Fixed

- Fixed how the namespace for messages is calculated to facilitate inheriting messages https://github.com/Textualize/textual/issues/1814
- `Tab` is now correctly made available from `textual.widgets`. https://github.com/Textualize/textual/issues/2044

## [0.15.0] - 2023-03-13

### Fixed

- Fixed container not resizing when a widget is removed https://github.com/Textualize/textual/issues/2007
- Fixes issue where the horizontal scrollbar would be incorrectly enabled https://github.com/Textualize/textual/pull/2024

## [0.15.0] - 2023-03-13

### Changed

- Fixed container not resizing when a widget is removed https://github.com/Textualize/textual/issues/2007
- Fixed issue where the horizontal scrollbar would be incorrectly enabled https://github.com/Textualize/textual/pull/2024
- Fixed `Pilot.click` not correctly creating the mouse events https://github.com/Textualize/textual/issues/2022
- Fixes issue where the horizontal scrollbar would be incorrectly enabled https://github.com/Textualize/textual/pull/2024
- Fixes for tracebacks not appearing on exit https://github.com/Textualize/textual/issues/2027

### Added

- Added a LoadingIndicator widget https://github.com/Textualize/textual/pull/2018
- Added Tabs Widget https://github.com/Textualize/textual/pull/2020

### Changed

- Breaking change: Renamed Widget.action and App.action to Widget.run_action and App.run_action
- Added `shift`, `meta` and `control` arguments to `Pilot.click`.

## [0.14.0] - 2023-03-09

### Changed

- Breaking change: There is now only `post_message` to post events, which is non-async, `post_message_no_wait` was dropped. https://github.com/Textualize/textual/pull/1940
- Breaking change: The Timer class now has just one method to stop it, `Timer.stop` which is non sync https://github.com/Textualize/textual/pull/1940
- Breaking change: Messages don't require a `sender` in their constructor https://github.com/Textualize/textual/pull/1940
- Many messages have grown a `control` property which returns the control they relate to. https://github.com/Textualize/textual/pull/1940
- Updated styling to make it clear DataTable grows horizontally https://github.com/Textualize/textual/pull/1946
- Changed the `Checkbox` character due to issues with Windows Terminal and Windows 10 https://github.com/Textualize/textual/issues/1934
- Changed the `RadioButton` character due to issues with Windows Terminal and Windows 10 and 11 https://github.com/Textualize/textual/issues/1934
- Changed the `Markdown` initial bullet character due to issues with Windows Terminal and Windows 10 and 11 https://github.com/Textualize/textual/issues/1982
- The underscore `_` is no longer a special alias for the method `pilot.press`

### Added

- Added `data_table` attribute to DataTable events https://github.com/Textualize/textual/pull/1940
- Added `list_view` attribute to `ListView` events https://github.com/Textualize/textual/pull/1940
- Added `radio_set` attribute to `RadioSet` events https://github.com/Textualize/textual/pull/1940
- Added `switch` attribute to `Switch` events https://github.com/Textualize/textual/pull/1940
- Added `hover` and `click` methods to `Pilot` https://github.com/Textualize/textual/pull/1966
- Breaking change: Added `toggle_button` attribute to RadioButton and Checkbox events, replaces `input` https://github.com/Textualize/textual/pull/1940
- A percentage alpha can now be applied to a border https://github.com/Textualize/textual/issues/1863
- Added `Color.multiply_alpha`.
- Added `ContentSwitcher` https://github.com/Textualize/textual/issues/1945

### Fixed

- Fixed bug that prevented pilot from pressing some keys https://github.com/Textualize/textual/issues/1815
- DataTable race condition that caused crash https://github.com/Textualize/textual/pull/1962
- Fixed scrollbar getting "stuck" to cursor when cursor leaves window during drag https://github.com/Textualize/textual/pull/1968 https://github.com/Textualize/textual/pull/2003
- DataTable crash when enter pressed when table is empty https://github.com/Textualize/textual/pull/1973

## [0.13.0] - 2023-03-02

### Added

- Added `Checkbox` https://github.com/Textualize/textual/pull/1872
- Added `RadioButton` https://github.com/Textualize/textual/pull/1872
- Added `RadioSet` https://github.com/Textualize/textual/pull/1872

### Changed

- Widget scrolling methods (such as `Widget.scroll_home` and `Widget.scroll_end`) now perform the scroll after the next refresh https://github.com/Textualize/textual/issues/1774
- Buttons no longer accept arbitrary renderables https://github.com/Textualize/textual/issues/1870

### Fixed

- Scrolling with cursor keys now moves just one cell https://github.com/Textualize/textual/issues/1897
- Fix exceptions in watch methods being hidden on startup https://github.com/Textualize/textual/issues/1886
- Fixed scrollbar size miscalculation https://github.com/Textualize/textual/pull/1910
- Fixed slow exit on some terminals https://github.com/Textualize/textual/issues/1920

## [0.12.1] - 2023-02-25

### Fixed

- Fix for batch update glitch https://github.com/Textualize/textual/pull/1880

## [0.12.0] - 2023-02-24

### Added

- Added `App.batch_update` https://github.com/Textualize/textual/pull/1832
- Added horizontal rule to Markdown https://github.com/Textualize/textual/pull/1832
- Added `Widget.disabled` https://github.com/Textualize/textual/pull/1785
- Added `DOMNode.notify_style_update` to replace `messages.StylesUpdated` message https://github.com/Textualize/textual/pull/1861
- Added `DataTable.show_row_labels` reactive to show and hide row labels https://github.com/Textualize/textual/pull/1868
- Added `DataTable.RowLabelSelected` event, which is emitted when a row label is clicked https://github.com/Textualize/textual/pull/1868
- Added `MessagePump.prevent` context manager to temporarily suppress a given message type https://github.com/Textualize/textual/pull/1866

### Changed

- Scrolling by page now adds to current position.
- Markdown lists have been polished: a selection of bullets, better alignment of numbers, style tweaks https://github.com/Textualize/textual/pull/1832
- Added alternative method of composing Widgets https://github.com/Textualize/textual/pull/1847
- Added `label` parameter to `DataTable.add_row` https://github.com/Textualize/textual/pull/1868
- Breaking change: Some `DataTable` component classes were renamed - see PR for details https://github.com/Textualize/textual/pull/1868

### Removed

- Removed `screen.visible_widgets` and `screen.widgets`
- Removed `StylesUpdate` message. https://github.com/Textualize/textual/pull/1861

### Fixed

- Numbers in a descendant-combined selector no longer cause an error https://github.com/Textualize/textual/issues/1836
- Fixed superfluous scrolling when focusing a docked widget https://github.com/Textualize/textual/issues/1816
- Fixes walk_children which was returning more than one screen https://github.com/Textualize/textual/issues/1846
- Fixed issue with watchers fired for detached nodes https://github.com/Textualize/textual/issues/1846

## [0.11.1] - 2023-02-17

### Fixed

- DataTable fix issue where offset cache was not being used https://github.com/Textualize/textual/pull/1810
- DataTable scrollbars resize correctly when header is toggled https://github.com/Textualize/textual/pull/1803
- DataTable location mapping cleared when clear called https://github.com/Textualize/textual/pull/1809

## [0.11.0] - 2023-02-15

### Added

- Added `TreeNode.expand_all` https://github.com/Textualize/textual/issues/1430
- Added `TreeNode.collapse_all` https://github.com/Textualize/textual/issues/1430
- Added `TreeNode.toggle_all` https://github.com/Textualize/textual/issues/1430
- Added the coroutines `Animator.wait_until_complete` and `pilot.wait_for_scheduled_animations` that allow waiting for all current and scheduled animations https://github.com/Textualize/textual/issues/1658
- Added the method `Animator.is_being_animated` that checks if an attribute of an object is being animated or is scheduled for animation
- Added more keyboard actions and related bindings to `Input` https://github.com/Textualize/textual/pull/1676
- Added App.scroll_sensitivity_x and App.scroll_sensitivity_y to adjust how many lines the scroll wheel moves the scroll position https://github.com/Textualize/textual/issues/928
- Added Shift+scroll wheel and ctrl+scroll wheel to scroll horizontally
- Added `Tree.action_toggle_node` to toggle a node without selecting, and bound it to <kbd>Space</kbd> https://github.com/Textualize/textual/issues/1433
- Added `Tree.reset` to fully reset a `Tree` https://github.com/Textualize/textual/issues/1437
- Added `DataTable.sort` to sort rows https://github.com/Textualize/textual/pull/1638
- Added `DataTable.get_cell` to retrieve a cell by column/row keys https://github.com/Textualize/textual/pull/1638
- Added `DataTable.get_cell_at` to retrieve a cell by coordinate https://github.com/Textualize/textual/pull/1638
- Added `DataTable.update_cell` to update a cell by column/row keys https://github.com/Textualize/textual/pull/1638
- Added `DataTable.update_cell_at` to update a cell at a coordinate  https://github.com/Textualize/textual/pull/1638
- Added `DataTable.ordered_rows` property to retrieve `Row`s as they're currently ordered https://github.com/Textualize/textual/pull/1638
- Added `DataTable.ordered_columns` property to retrieve `Column`s as they're currently ordered https://github.com/Textualize/textual/pull/1638
- Added `DataTable.coordinate_to_cell_key` to find the key for the cell at a coordinate https://github.com/Textualize/textual/pull/1638
- Added `DataTable.is_valid_coordinate` https://github.com/Textualize/textual/pull/1638
- Added `DataTable.is_valid_row_index` https://github.com/Textualize/textual/pull/1638
- Added `DataTable.is_valid_column_index` https://github.com/Textualize/textual/pull/1638
- Added attributes to events emitted from `DataTable` indicating row/column/cell keys https://github.com/Textualize/textual/pull/1638
- Added `DataTable.get_row` to retrieve the values from a row by key https://github.com/Textualize/textual/pull/1786
- Added `DataTable.get_row_at` to retrieve the values from a row by index https://github.com/Textualize/textual/pull/1786
- Added `DataTable.get_column` to retrieve the values from a column by key https://github.com/Textualize/textual/pull/1786
- Added `DataTable.get_column_at` to retrieve the values from a column by index https://github.com/Textualize/textual/pull/1786
- Added `DataTable.HeaderSelected` which is posted when header label clicked https://github.com/Textualize/textual/pull/1788
- Added `DOMNode.watch` and `DOMNode.is_attached` methods  https://github.com/Textualize/textual/pull/1750
- Added `DOMNode.css_tree` which is a renderable that shows the DOM and CSS https://github.com/Textualize/textual/pull/1778
- Added `DOMNode.children_view` which is a view on to a nodes children list, use for querying https://github.com/Textualize/textual/pull/1778
- Added `Markdown` and `MarkdownViewer` widgets.
- Added `--screenshot` option to `textual run`

### Changed

- Breaking change: `TreeNode` can no longer be imported from `textual.widgets`; it is now available via `from textual.widgets.tree import TreeNode`. https://github.com/Textualize/textual/pull/1637
- `Tree` now shows a (subdued) cursor for a highlighted node when focus has moved elsewhere https://github.com/Textualize/textual/issues/1471
- `DataTable.add_row` now accepts `key` argument to uniquely identify the row https://github.com/Textualize/textual/pull/1638
- `DataTable.add_column` now accepts `key` argument to uniquely identify the column https://github.com/Textualize/textual/pull/1638
- `DataTable.add_row` and `DataTable.add_column` now return lists of keys identifying the added rows/columns https://github.com/Textualize/textual/pull/1638
- Breaking change: `DataTable.get_cell_value` renamed to `DataTable.get_value_at` https://github.com/Textualize/textual/pull/1638
- `DataTable.row_count` is now a property https://github.com/Textualize/textual/pull/1638
- Breaking change: `DataTable.cursor_cell` renamed to `DataTable.cursor_coordinate` https://github.com/Textualize/textual/pull/1638
  - The method `validate_cursor_cell` was renamed to `validate_cursor_coordinate`.
  - The method `watch_cursor_cell` was renamed to `watch_cursor_coordinate`.
- Breaking change: `DataTable.hover_cell` renamed to `DataTable.hover_coordinate` https://github.com/Textualize/textual/pull/1638
  - The method `validate_hover_cell` was renamed to `validate_hover_coordinate`.
- Breaking change: `DataTable.data` structure changed, and will be made private in upcoming release https://github.com/Textualize/textual/pull/1638
- Breaking change: `DataTable.refresh_cell` was renamed to `DataTable.refresh_coordinate` https://github.com/Textualize/textual/pull/1638
- Breaking change: `DataTable.get_row_height` now takes a `RowKey` argument instead of a row index https://github.com/Textualize/textual/pull/1638
- Breaking change: `DataTable.data` renamed to `DataTable._data` (it's now private) https://github.com/Textualize/textual/pull/1786
- The `_filter` module was made public (now called `filter`) https://github.com/Textualize/textual/pull/1638
- Breaking change: renamed `Checkbox` to `Switch` https://github.com/Textualize/textual/issues/1746
- `App.install_screen` name is no longer optional https://github.com/Textualize/textual/pull/1778
- `App.query` now only includes the current screen https://github.com/Textualize/textual/pull/1778
- `DOMNode.tree` now displays simple DOM structure only https://github.com/Textualize/textual/pull/1778
- `App.install_screen` now returns None rather than AwaitMount https://github.com/Textualize/textual/pull/1778
- `DOMNode.children` is now a simple sequence, the NodesList is exposed as `DOMNode._nodes` https://github.com/Textualize/textual/pull/1778
- `DataTable` cursor can now enter fixed columns https://github.com/Textualize/textual/pull/1799

### Fixed

- Fixed stuck screen  https://github.com/Textualize/textual/issues/1632
- Fixed programmatic style changes not refreshing children layouts when parent widget did not change size https://github.com/Textualize/textual/issues/1607
- Fixed relative units in `grid-rows` and `grid-columns` being computed with respect to the wrong dimension https://github.com/Textualize/textual/issues/1406
- Fixed bug with animations that were triggered back to back, where the second one wouldn't start https://github.com/Textualize/textual/issues/1372
- Fixed bug with animations that were scheduled where all but the first would be skipped https://github.com/Textualize/textual/issues/1372
- Programmatically setting `overflow_x`/`overflow_y` refreshes the layout correctly https://github.com/Textualize/textual/issues/1616
- Fixed double-paste into `Input` https://github.com/Textualize/textual/issues/1657
- Added a workaround for an apparent Windows Terminal paste issue https://github.com/Textualize/textual/issues/1661
- Fixed issue with renderable width calculation https://github.com/Textualize/textual/issues/1685
- Fixed issue with app not processing Paste event https://github.com/Textualize/textual/issues/1666
- Fixed glitch with view position with auto width inputs https://github.com/Textualize/textual/issues/1693
- Fixed `DataTable` "selected" events containing wrong coordinates when mouse was used https://github.com/Textualize/textual/issues/1723

### Removed

- Methods `MessagePump.emit` and `MessagePump.emit_no_wait` https://github.com/Textualize/textual/pull/1738
- Removed `reactive.watch` in favor of DOMNode.watch.

## [0.10.1] - 2023-01-20

### Added

- Added Strip.text property https://github.com/Textualize/textual/issues/1620

### Fixed

- Fixed `textual diagnose` crash on older supported Python versions. https://github.com/Textualize/textual/issues/1622

### Changed

- The default filename for screenshots uses a datetime format similar to ISO8601, but with reserved characters replaced by underscores https://github.com/Textualize/textual/pull/1518


## [0.10.0] - 2023-01-19

### Added

- Added `TreeNode.parent` -- a read-only property for accessing a node's parent https://github.com/Textualize/textual/issues/1397
- Added public `TreeNode` label access via `TreeNode.label` https://github.com/Textualize/textual/issues/1396
- Added read-only public access to the children of a `TreeNode` via `TreeNode.children` https://github.com/Textualize/textual/issues/1398
- Added `Tree.get_node_by_id` to allow getting a node by its ID https://github.com/Textualize/textual/pull/1535
- Added a `Tree.NodeHighlighted` message, giving a `on_tree_node_highlighted` event handler https://github.com/Textualize/textual/issues/1400
- Added a `inherit_component_classes` subclassing parameter to control whether component classes are inherited from base classes https://github.com/Textualize/textual/issues/1399
- Added `diagnose` as a `textual` command https://github.com/Textualize/textual/issues/1542
- Added `row` and `column` cursors to `DataTable` https://github.com/Textualize/textual/pull/1547
- Added an optional parameter `selector` to the methods `Screen.focus_next` and `Screen.focus_previous` that enable using a CSS selector to narrow down which widgets can get focus https://github.com/Textualize/textual/issues/1196

### Changed

- `MouseScrollUp` and `MouseScrollDown` now inherit from `MouseEvent` and have attached modifier keys. https://github.com/Textualize/textual/pull/1458
- Fail-fast and print pretty tracebacks for Widget compose errors https://github.com/Textualize/textual/pull/1505
- Added Widget._refresh_scroll to avoid expensive layout when scrolling https://github.com/Textualize/textual/pull/1524
- `events.Paste` now bubbles https://github.com/Textualize/textual/issues/1434
- Improved error message when style flag `none` is mixed with other flags (e.g., when setting `text-style`) https://github.com/Textualize/textual/issues/1420
- Clock color in the `Header` widget now matches the header color https://github.com/Textualize/textual/issues/1459
- Programmatic calls to scroll now optionally scroll even if overflow styling says otherwise (introduces a new `force` parameter to all the `scroll_*` methods) https://github.com/Textualize/textual/issues/1201
- `COMPONENT_CLASSES` are now inherited from base classes https://github.com/Textualize/textual/issues/1399
- Watch methods may now take no parameters
- Added `compute` parameter to reactive
- A `TypeError` raised during `compose` now carries the full traceback
- Removed base class `NodeMessage` from which all node-related `Tree` events inherited

### Fixed

- The styles `scrollbar-background-active` and `scrollbar-color-hover` are no longer ignored https://github.com/Textualize/textual/pull/1480
- The widget `Placeholder` can now have its width set to `auto` https://github.com/Textualize/textual/pull/1508
- Behavior of widget `Input` when rendering after programmatic value change and related scenarios https://github.com/Textualize/textual/issues/1477 https://github.com/Textualize/textual/issues/1443
- `DataTable.show_cursor` now correctly allows cursor toggling https://github.com/Textualize/textual/pull/1547
- Fixed cursor not being visible on `DataTable` mount when `fixed_columns` were used https://github.com/Textualize/textual/pull/1547
- Fixed `DataTable` cursors not resetting to origin on `clear()` https://github.com/Textualize/textual/pull/1601
- Fixed TextLog wrapping issue https://github.com/Textualize/textual/issues/1554
- Fixed issue with TextLog not writing anything before layout https://github.com/Textualize/textual/issues/1498
- Fixed an exception when populating a child class of `ListView` purely from `compose` https://github.com/Textualize/textual/issues/1588
- Fixed freeze in tests https://github.com/Textualize/textual/issues/1608
- Fixed minus not displaying as symbol https://github.com/Textualize/textual/issues/1482

## [0.9.1] - 2022-12-30

### Added

- Added textual._win_sleep for Python on Windows < 3.11 https://github.com/Textualize/textual/pull/1457

## [0.9.0] - 2022-12-30

### Added

- Added textual.strip.Strip primitive
- Added textual._cache.FIFOCache
- Added an option to clear columns in DataTable.clear() https://github.com/Textualize/textual/pull/1427

### Changed

- Widget.render_line now returns a Strip
- Fix for slow updates on Windows
- Bumped Rich dependency

## [0.8.2] - 2022-12-28

### Fixed

- Fixed issue with TextLog.clear() https://github.com/Textualize/textual/issues/1447

## [0.8.1] - 2022-12-25

### Fixed

- Fix for overflowing tree issue https://github.com/Textualize/textual/issues/1425

## [0.8.0] - 2022-12-22

### Fixed

- Fixed issues with nested auto dimensions https://github.com/Textualize/textual/issues/1402
- Fixed watch method incorrectly running on first set when value hasn't changed and init=False https://github.com/Textualize/textual/pull/1367
- `App.dark` can now be set from `App.on_load` without an error being raised  https://github.com/Textualize/textual/issues/1369
- Fixed setting `visibility` changes needing a `refresh` https://github.com/Textualize/textual/issues/1355

### Added

- Added `textual.actions.SkipAction` exception which can be raised from an action to allow parents to process bindings.
- Added `textual keys` preview.
- Added ability to bind to a character in addition to key name. i.e. you can bind to "." or "full_stop".
- Added TextLog.shrink attribute to allow renderable to reduce in size to fit width.

### Changed

- Deprecated `PRIORITY_BINDINGS` class variable.
- Renamed `char` to `character` on Key event.
- Renamed `key_name` to `name` on Key event.
- Queries/`walk_children` no longer includes self in results by default https://github.com/Textualize/textual/pull/1416

## [0.7.0] - 2022-12-17

### Added

- Added `PRIORITY_BINDINGS` class variable, which can be used to control if a widget's bindings have priority by default. https://github.com/Textualize/textual/issues/1343

### Changed

- Renamed the `Binding` argument `universal` to `priority`. https://github.com/Textualize/textual/issues/1343
- When looking for bindings that have priority, they are now looked from `App` downwards. https://github.com/Textualize/textual/issues/1343
- `BINDINGS` on an `App`-derived class have priority by default. https://github.com/Textualize/textual/issues/1343
- `BINDINGS` on a `Screen`-derived class have priority by default. https://github.com/Textualize/textual/issues/1343
- Added a message parameter to Widget.exit

### Fixed

- Fixed validator not running on first reactive set https://github.com/Textualize/textual/pull/1359
- Ensure only printable characters are used as key_display https://github.com/Textualize/textual/pull/1361


## [0.6.0] - 2022-12-11

https://textual.textualize.io/blog/2022/12/11/version-060

### Added

- Added "inherited bindings" -- BINDINGS classvar will be merged with base classes, unless inherit_bindings is set to False
- Added `Tree` widget which replaces `TreeControl`.
- Added widget `Placeholder` https://github.com/Textualize/textual/issues/1200.
- Added `ListView` and `ListItem` widgets https://github.com/Textualize/textual/pull/1143

### Changed

- Rebuilt `DirectoryTree` with new `Tree` control.
- Empty containers with a dimension set to `"auto"` will now collapse instead of filling up the available space.
- Container widgets now have default height of `1fr`.
- The default `width` of a `Label` is now `auto`.

### Fixed

- Type selectors can now contain numbers https://github.com/Textualize/textual/issues/1253
- Fixed visibility not affecting children https://github.com/Textualize/textual/issues/1313
- Fixed issue with auto width/height and relative children https://github.com/Textualize/textual/issues/1319
- Fixed issue with offset applied to containers https://github.com/Textualize/textual/issues/1256
- Fixed default CSS retrieval for widgets with no `DEFAULT_CSS` that inherited from widgets with `DEFAULT_CSS` https://github.com/Textualize/textual/issues/1335
- Fixed merging of `BINDINGS` when binding inheritance is set to `None` https://github.com/Textualize/textual/issues/1351

## [0.5.0] - 2022-11-20

### Added

- Add get_child_by_id and get_widget_by_id, remove get_child https://github.com/Textualize/textual/pull/1146
- Add easing parameter to Widget.scroll_* methods https://github.com/Textualize/textual/pull/1144
- Added Widget.call_later which invokes a callback on idle.
- `DOMNode.ancestors` no longer includes `self`.
- Added `DOMNode.ancestors_with_self`, which retains the old behaviour of
  `DOMNode.ancestors`.
- Improved the speed of `DOMQuery.remove`.
- Added DataTable.clear
- Added low-level `textual.walk` methods.
- It is now possible to `await` a `Widget.remove`.
  https://github.com/Textualize/textual/issues/1094
- It is now possible to `await` a `DOMQuery.remove`. Note that this changes
  the return value of `DOMQuery.remove`, which used to return `self`.
  https://github.com/Textualize/textual/issues/1094
- Added Pilot.wait_for_animation
- Added `Widget.move_child` https://github.com/Textualize/textual/issues/1121
- Added a `Label` widget https://github.com/Textualize/textual/issues/1190
- Support lazy-instantiated Screens (callables in App.SCREENS) https://github.com/Textualize/textual/pull/1185
- Display of keys in footer has more sensible defaults https://github.com/Textualize/textual/pull/1213
- Add App.get_key_display, allowing custom key_display App-wide https://github.com/Textualize/textual/pull/1213

### Changed

- Watchers are now called immediately when setting the attribute if they are synchronous. https://github.com/Textualize/textual/pull/1145
- Widget.call_later has been renamed to Widget.call_after_refresh.
- Button variant values are now checked at runtime. https://github.com/Textualize/textual/issues/1189
- Added caching of some properties in Styles object

### Fixed

- Fixed DataTable row not updating after add https://github.com/Textualize/textual/issues/1026
- Fixed issues with animation. Now objects of different types may be animated.
- Fixed containers with transparent background not showing borders https://github.com/Textualize/textual/issues/1175
- Fixed auto-width in horizontal containers https://github.com/Textualize/textual/pull/1155
- Fixed Input cursor invisible when placeholder empty https://github.com/Textualize/textual/pull/1202
- Fixed deadlock when removing widgets from the App https://github.com/Textualize/textual/pull/1219

## [0.4.0] - 2022-11-08

https://textual.textualize.io/blog/2022/11/08/version-040/#version-040

### Changed

- Dropped support for mounting "named" and "anonymous" widgets via
  `App.mount` and `Widget.mount`. Both methods now simply take one or more
  widgets as positional arguments.
- `DOMNode.query_one` now raises a `TooManyMatches` exception if there is
  more than one matching node.
  https://github.com/Textualize/textual/issues/1096
- `App.mount` and `Widget.mount` have new `before` and `after` parameters https://github.com/Textualize/textual/issues/778

### Added

- Added `init` param to reactive.watch
- `CSS_PATH` can now be a list of CSS files https://github.com/Textualize/textual/pull/1079
- Added `DOMQuery.only_one` https://github.com/Textualize/textual/issues/1096
- Writes to stdout are now done in a thread, for smoother animation. https://github.com/Textualize/textual/pull/1104

## [0.3.0] - 2022-10-31

### Fixed

- Fixed issue where scrollbars weren't being unmounted
- Fixed fr units for horizontal and vertical layouts https://github.com/Textualize/textual/pull/1067
- Fixed `textual run` breaking sys.argv https://github.com/Textualize/textual/issues/1064
- Fixed footer not updating styles when toggling dark mode
- Fixed how the app title in a `Header` is centred https://github.com/Textualize/textual/issues/1060
- Fixed the swapping of button variants https://github.com/Textualize/textual/issues/1048
- Fixed reserved characters in screenshots https://github.com/Textualize/textual/issues/993
- Fixed issue with TextLog max_lines https://github.com/Textualize/textual/issues/1058

### Changed

- DOMQuery now raises InvalidQueryFormat in response to invalid query strings, rather than cryptic CSS error
- Dropped quit_after, screenshot, and screenshot_title from App.run, which can all be done via auto_pilot
- Widgets are now closed in reversed DOM order
- Input widget justify hardcoded to left to prevent text-align interference
- Changed `textual run` so that it patches `argv` in more situations
- DOM classes and IDs are now always treated fully case-sensitive https://github.com/Textualize/textual/issues/1047

### Added

- Added Unmount event
- Added App.run_async method
- Added App.run_test context manager
- Added auto_pilot to App.run and App.run_async
- Added Widget._get_virtual_dom to get scrollbars
- Added size parameter to run and run_async
- Added always_update to reactive
- Returned an awaitable from push_screen, switch_screen, and install_screen https://github.com/Textualize/textual/pull/1061

## [0.2.1] - 2022-10-23

### Changed

- Updated meta data for PyPI

## [0.2.0] - 2022-10-23

### Added

- CSS support
- Too numerous to mention
## [0.1.18] - 2022-04-30

### Changed

- Bump typing extensions

## [0.1.17] - 2022-03-10

### Changed

- Bumped Rich dependency

## [0.1.16] - 2022-03-10

### Fixed

- Fixed escape key hanging on Windows

## [0.1.15] - 2022-01-31

### Added

- Added Windows Driver

## [0.1.14] - 2022-01-09

### Changed

- Updated Rich dependency to 11.X

## [0.1.13] - 2022-01-01

### Fixed

- Fixed spurious characters when exiting app
- Fixed increasing delay when exiting

## [0.1.12] - 2021-09-20

### Added

- Added geometry.Spacing

### Fixed

- Fixed calculation of virtual size in scroll views

## [0.1.11] - 2021-09-12

### Changed

- Changed message handlers to use prefix handle\_
- Renamed messages to drop the Message suffix
- Events now bubble by default
- Refactor of layout

### Added

- Added App.measure
- Added auto_width to Vertical Layout, WindowView, an ScrollView
- Added big_table.py example
- Added easing.py example

## [0.1.10] - 2021-08-25

### Added

- Added keyboard control of tree control
- Added Widget.gutter to calculate space between renderable and outside edge
- Added margin, padding, and border attributes to Widget

### Changed

- Callbacks may be async or non-async.
- Event handler event argument is optional.
- Fixed exception in clock example https://github.com/willmcgugan/textual/issues/52
- Added Message.wait() which waits for a message to be processed
- Key events are now sent to widgets first, before processing bindings

## [0.1.9] - 2021-08-06

### Added

- Added hover over and mouse click to activate keys in footer
- Added verbosity argument to Widget.log

### Changed

- Simplified events. Remove Startup event (use Mount)
- Changed geometry.Point to geometry.Offset and geometry.Dimensions to geometry.Size

## [0.1.8] - 2021-07-17

### Fixed

- Fixed exiting mouse mode
- Fixed slow animation

### Added

- New log system

## [0.1.7] - 2021-07-14

### Changed

- Added functionality to calculator example.
- Scrollview now shows scrollbars automatically
- New handler system for messages that doesn't require inheritance
- Improved traceback handling

[0.54.0]: https://github.com/Textualize/textual/compare/v0.53.1...v0.54.0
[0.53.1]: https://github.com/Textualize/textual/compare/v0.53.0...v0.53.1
[0.53.0]: https://github.com/Textualize/textual/compare/v0.52.1...v0.53.0
[0.52.1]: https://github.com/Textualize/textual/compare/v0.52.0...v0.52.1
[0.52.0]: https://github.com/Textualize/textual/compare/v0.51.0...v0.52.0
[0.51.0]: https://github.com/Textualize/textual/compare/v0.50.1...v0.51.0
[0.50.1]: https://github.com/Textualize/textual/compare/v0.50.0...v0.50.1
[0.50.0]: https://github.com/Textualize/textual/compare/v0.49.0...v0.50.0
[0.49.1]: https://github.com/Textualize/textual/compare/v0.49.0...v0.49.1
[0.49.0]: https://github.com/Textualize/textual/compare/v0.48.2...v0.49.0
[0.48.2]: https://github.com/Textualize/textual/compare/v0.48.1...v0.48.2
[0.48.1]: https://github.com/Textualize/textual/compare/v0.48.0...v0.48.1
[0.48.0]: https://github.com/Textualize/textual/compare/v0.47.1...v0.48.0
[0.47.1]: https://github.com/Textualize/textual/compare/v0.47.0...v0.47.1
[0.47.0]: https://github.com/Textualize/textual/compare/v0.46.0...v0.47.0
[0.46.0]: https://github.com/Textualize/textual/compare/v0.45.1...v0.46.0
[0.45.1]: https://github.com/Textualize/textual/compare/v0.45.0...v0.45.1
[0.45.0]: https://github.com/Textualize/textual/compare/v0.44.1...v0.45.0
[0.44.1]: https://github.com/Textualize/textual/compare/v0.44.0...v0.44.1
[0.44.0]: https://github.com/Textualize/textual/compare/v0.43.2...v0.44.0
[0.43.2]: https://github.com/Textualize/textual/compare/v0.43.1...v0.43.2
[0.43.1]: https://github.com/Textualize/textual/compare/v0.43.0...v0.43.1
[0.43.0]: https://github.com/Textualize/textual/compare/v0.42.0...v0.43.0
[0.42.0]: https://github.com/Textualize/textual/compare/v0.41.0...v0.42.0
[0.41.0]: https://github.com/Textualize/textual/compare/v0.40.0...v0.41.0
[0.40.0]: https://github.com/Textualize/textual/compare/v0.39.0...v0.40.0
[0.39.0]: https://github.com/Textualize/textual/compare/v0.38.1...v0.39.0
[0.38.1]: https://github.com/Textualize/textual/compare/v0.38.0...v0.38.1
[0.38.0]: https://github.com/Textualize/textual/compare/v0.37.1...v0.38.0
[0.37.1]: https://github.com/Textualize/textual/compare/v0.37.0...v0.37.1
[0.37.0]: https://github.com/Textualize/textual/compare/v0.36.0...v0.37.0
[0.36.0]: https://github.com/Textualize/textual/compare/v0.35.1...v0.36.0
[0.35.1]: https://github.com/Textualize/textual/compare/v0.35.0...v0.35.1
[0.35.0]: https://github.com/Textualize/textual/compare/v0.34.0...v0.35.0
[0.34.0]: https://github.com/Textualize/textual/compare/v0.33.0...v0.34.0
[0.33.0]: https://github.com/Textualize/textual/compare/v0.32.0...v0.33.0
[0.32.0]: https://github.com/Textualize/textual/compare/v0.31.0...v0.32.0
[0.31.0]: https://github.com/Textualize/textual/compare/v0.30.0...v0.31.0
[0.30.0]: https://github.com/Textualize/textual/compare/v0.29.0...v0.30.0
[0.29.0]: https://github.com/Textualize/textual/compare/v0.28.1...v0.29.0
[0.28.1]: https://github.com/Textualize/textual/compare/v0.28.0...v0.28.1
[0.28.0]: https://github.com/Textualize/textual/compare/v0.27.0...v0.28.0
[0.27.0]: https://github.com/Textualize/textual/compare/v0.26.0...v0.27.0
[0.26.0]: https://github.com/Textualize/textual/compare/v0.25.0...v0.26.0
[0.25.0]: https://github.com/Textualize/textual/compare/v0.24.1...v0.25.0
[0.24.1]: https://github.com/Textualize/textual/compare/v0.24.0...v0.24.1
[0.24.0]: https://github.com/Textualize/textual/compare/v0.23.0...v0.24.0
[0.23.0]: https://github.com/Textualize/textual/compare/v0.22.3...v0.23.0
[0.22.3]: https://github.com/Textualize/textual/compare/v0.22.2...v0.22.3
[0.22.2]: https://github.com/Textualize/textual/compare/v0.22.1...v0.22.2
[0.22.1]: https://github.com/Textualize/textual/compare/v0.22.0...v0.22.1
[0.22.0]: https://github.com/Textualize/textual/compare/v0.21.0...v0.22.0
[0.21.0]: https://github.com/Textualize/textual/compare/v0.20.1...v0.21.0
[0.20.1]: https://github.com/Textualize/textual/compare/v0.20.0...v0.20.1
[0.20.0]: https://github.com/Textualize/textual/compare/v0.19.1...v0.20.0
[0.19.1]: https://github.com/Textualize/textual/compare/v0.19.0...v0.19.1
[0.19.0]: https://github.com/Textualize/textual/compare/v0.18.0...v0.19.0
[0.18.0]: https://github.com/Textualize/textual/compare/v0.17.4...v0.18.0
[0.17.3]: https://github.com/Textualize/textual/compare/v0.17.2...v0.17.3
[0.17.2]: https://github.com/Textualize/textual/compare/v0.17.1...v0.17.2
[0.17.1]: https://github.com/Textualize/textual/compare/v0.17.0...v0.17.1
[0.17.0]: https://github.com/Textualize/textual/compare/v0.16.0...v0.17.0
[0.16.0]: https://github.com/Textualize/textual/compare/v0.15.1...v0.16.0
[0.15.1]: https://github.com/Textualize/textual/compare/v0.15.0...v0.15.1
[0.15.0]: https://github.com/Textualize/textual/compare/v0.14.0...v0.15.0
[0.14.0]: https://github.com/Textualize/textual/compare/v0.13.0...v0.14.0
[0.13.0]: https://github.com/Textualize/textual/compare/v0.12.1...v0.13.0
[0.12.1]: https://github.com/Textualize/textual/compare/v0.12.0...v0.12.1
[0.12.0]: https://github.com/Textualize/textual/compare/v0.11.1...v0.12.0
[0.11.1]: https://github.com/Textualize/textual/compare/v0.11.0...v0.11.1
[0.11.0]: https://github.com/Textualize/textual/compare/v0.10.1...v0.11.0
[0.10.1]: https://github.com/Textualize/textual/compare/v0.10.0...v0.10.1
[0.10.0]: https://github.com/Textualize/textual/compare/v0.9.1...v0.10.0
[0.9.1]: https://github.com/Textualize/textual/compare/v0.9.0...v0.9.1
[0.9.0]: https://github.com/Textualize/textual/compare/v0.8.2...v0.9.0
[0.8.2]: https://github.com/Textualize/textual/compare/v0.8.1...v0.8.2
[0.8.1]: https://github.com/Textualize/textual/compare/v0.8.0...v0.8.1
[0.8.0]: https://github.com/Textualize/textual/compare/v0.7.0...v0.8.0
[0.7.0]: https://github.com/Textualize/textual/compare/v0.6.0...v0.7.0
[0.6.0]: https://github.com/Textualize/textual/compare/v0.5.0...v0.6.0
[0.5.0]: https://github.com/Textualize/textual/compare/v0.4.0...v0.5.0
[0.4.0]: https://github.com/Textualize/textual/compare/v0.3.0...v0.4.0
[0.3.0]: https://github.com/Textualize/textual/compare/v0.2.1...v0.3.0
[0.2.1]: https://github.com/Textualize/textual/compare/v0.2.0...v0.2.1
[0.2.0]: https://github.com/Textualize/textual/compare/v0.1.18...v0.2.0
[0.1.18]: https://github.com/Textualize/textual/compare/v0.1.17...v0.1.18
[0.1.17]: https://github.com/Textualize/textual/compare/v0.1.16...v0.1.17
[0.1.16]: https://github.com/Textualize/textual/compare/v0.1.15...v0.1.16
[0.1.15]: https://github.com/Textualize/textual/compare/v0.1.14...v0.1.15
[0.1.14]: https://github.com/Textualize/textual/compare/v0.1.13...v0.1.14
[0.1.13]: https://github.com/Textualize/textual/compare/v0.1.12...v0.1.13
[0.1.12]: https://github.com/Textualize/textual/compare/v0.1.11...v0.1.12
[0.1.11]: https://github.com/Textualize/textual/compare/v0.1.10...v0.1.11
[0.1.10]: https://github.com/Textualize/textual/compare/v0.1.9...v0.1.10
[0.1.9]: https://github.com/Textualize/textual/compare/v0.1.8...v0.1.9
[0.1.8]: https://github.com/Textualize/textual/compare/v0.1.7...v0.1.8
[0.1.7]: https://github.com/Textualize/textual/releases/tag/v0.1.7<|MERGE_RESOLUTION|>--- conflicted
+++ resolved
@@ -15,11 +15,8 @@
 ### Changed
 
 - Exceptions inside `Widget.compose` or workers weren't bubbling up in tests https://github.com/Textualize/textual/issues/4282
-<<<<<<< HEAD
 - Fixed `DataTable` scrolling issues by changing `max-height` back to 100% https://github.com/Textualize/textual/issues/4286
-=======
 - Fixed `Button` not rendering correctly with console markup https://github.com/Textualize/textual/issues/4328
->>>>>>> a2ba9ebb
 
 ### Added
 
