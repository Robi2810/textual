--- conflicted
+++ resolved
@@ -532,12 +532,7 @@
             if next_tab is None or (removing_active_tab and next_tab.id is None):
                 self.active = ""
             elif removing_active_tab:
-<<<<<<< HEAD
                 self.active = next_tab.id or ""
-=======
-                assert next_tab.id is not None
-                self.active = next_tab.id
->>>>>>> d3df9d00
                 next_tab.add_class("-active")
 
             highlight_updated.set()
