from __future__ import annotations

from asyncio import gather
from dataclasses import dataclass
from itertools import zip_longest
from typing import Generator

from rich.repr import Result
from rich.text import Text, TextType

from ..app import ComposeResult
from ..await_remove import AwaitRemove
from ..css.query import NoMatches
from ..message import Message
from ..reactive import reactive
from ..widget import AwaitMount, Widget
from ._content_switcher import ContentSwitcher
from ._tabs import Tab, Tabs

__all__ = [
    "ContentTab",
    "TabbedContent",
    "TabPane",
]


class ContentTab(Tab):
    """A Tab with an associated content id."""

    def __init__(self, label: Text, content_id: str, disabled: bool = False):
        """Initialize a ContentTab.

        Args:
            label: The label to be displayed within the tab.
            content_id: The id of the content associated with the tab.
            disabled: Is the tab disabled?
        """
        super().__init__(label, id=content_id, disabled=disabled)


class TabPane(Widget):
    """A container for switchable content, with additional title.

    This widget is intended to be used with [TabbedContent][textual.widgets.TabbedContent].
    """

    DEFAULT_CSS = """
    TabPane {
        height: auto;
        padding: 1 2;
    }
    """

    @dataclass
    class Disabled(Message):
        """Sent when a tab pane is disabled via its reactive `disabled`."""

        tab_pane: TabPane
        """The `TabPane` that was disabled."""

        @property
        def control(self) -> TabPane:
            """The tab pane that is the object of this message.

            This is an alias for the attribute `tab_pane` and is used by the
            [`on`][textual.on] decorator.
            """
            return self.tab_pane

    @dataclass
    class Enabled(Message):
        """Sent when a tab pane is enabled via its reactive `disabled`."""

        tab_pane: TabPane
        """The `TabPane` that was enabled."""

        @property
        def control(self) -> TabPane:
            """The tab pane that is the object of this message.

            This is an alias for the attribute `tab_pane` and is used by the
            [`on`][textual.on] decorator.
            """
            return self.tab_pane

    def __init__(
        self,
        title: TextType,
        *children: Widget,
        name: str | None = None,
        id: str | None = None,
        classes: str | None = None,
        disabled: bool = False,
    ):
        """Initialize a TabPane.

        Args:
            title: Title of the TabPane (will be displayed in a tab label).
            *children: Widget to go inside the TabPane.
            name: Optional name for the TabPane.
            id: Optional ID for the TabPane.
            classes: Optional initial classes for the widget.
            disabled: Whether the TabPane is disabled or not.
        """
        self._title = self.render_str(title)
        super().__init__(
            *children, name=name, id=id, classes=classes, disabled=disabled
        )

    def _watch_disabled(self, disabled: bool) -> None:
        """Notify the parent `TabbedContent` that a tab pane was enabled/disabled."""
        self.post_message(self.Disabled(self) if disabled else self.Enabled(self))


class AwaitTabbedContent:
    """An awaitable returned by [`TabbedContent`][textual.widgets.TabbedContent] methods that modify the tabs."""

    def __init__(self, *awaitables: AwaitMount | AwaitRemove) -> None:
        """Initialise the awaitable.

        Args:
            *awaitables: The collection of awaitables to await.
        """
        super().__init__()
        self._awaitables = awaitables

    def __await__(self) -> Generator[None, None, None]:
        async def await_tabbed_content() -> None:
            await gather(*self._awaitables)

        return await_tabbed_content().__await__()


class TabbedContent(Widget):
    """A container with associated tabs to toggle content visibility."""

    DEFAULT_CSS = """

    TabbedContent {
        height: auto;
    }
    TabbedContent Tabs {
        dock: top;
    }
    """

    active: reactive[str] = reactive("", init=False)
    """The ID of the active tab, or empty string if none are active."""

    class TabActivated(Message):
        """Posted when the active tab changes."""

        ALLOW_SELECTOR_MATCH = {"tab"}
        """Additional message attributes that can be used with the [`on` decorator][textual.on]."""

        def __init__(self, tabbed_content: TabbedContent, tab: Tab) -> None:
            """Initialize message.

            Args:
                tabbed_content: The TabbedContent widget.
                tab: The Tab widget that was selected (contains the tab label).
            """
            self.tabbed_content = tabbed_content
            """The `TabbedContent` widget that contains the tab activated."""
            self.tab = tab
            """The `Tab` widget that was selected (contains the tab label)."""
            super().__init__()

        @property
        def control(self) -> TabbedContent:
            """The `TabbedContent` widget that contains the tab activated.

            This is an alias for [`TabActivated.tabbed_content`][textual.widgets.TabbedContent.TabActivated.tabbed_content]
            and is used by the [`on`][textual.on] decorator.
            """
            return self.tabbed_content

        def __rich_repr__(self) -> Result:
            yield self.tabbed_content
            yield self.tab

    class Cleared(Message):
        """Posted when there are no more tab panes."""

        def __init__(self, tabbed_content: TabbedContent) -> None:
            """Initialize message.

            Args:
                tabbed_content: The TabbedContent widget.
            """
            self.tabbed_content = tabbed_content
            """The `TabbedContent` widget that contains the tab activated."""
            super().__init__()

        @property
        def control(self) -> TabbedContent:
            """The `TabbedContent` widget that was cleared of all tab panes.

            This is an alias for [`Cleared.tabbed_content`][textual.widgets.TabbedContent.Cleared.tabbed_content]
            and is used by the [`on`][textual.on] decorator.
            """
            return self.tabbed_content

    def __init__(
        self,
        *titles: TextType,
        initial: str = "",
        name: str | None = None,
        id: str | None = None,
        classes: str | None = None,
        disabled: bool = False,
    ):
        """Initialize a TabbedContent widgets.

        Args:
            *titles: Positional argument will be used as title.
            initial: The id of the initial tab, or empty string to select the first tab.
            name: The name of the button.
            id: The ID of the button in the DOM.
            classes: The CSS classes of the button.
            disabled: Whether the button is disabled or not.
        """
        self.titles = [self.render_str(title) for title in titles]
        self._tab_content: list[Widget] = []
        self._initial = initial
        super().__init__(name=name, id=id, classes=classes, disabled=disabled)

    def validate_active(self, active: str) -> str:
        """It doesn't make sense for `active` to be an empty string.

        Args:
            active: Attribute to be validated.

        Returns:
            Value of `active`.

        Raises:
            ValueError: If the active attribute is set to empty string when there are tabs available.
        """
        if not active and self.get_child_by_type(ContentSwitcher).current:
            raise ValueError("'active' tab must not be empty string.")
        return active

    @staticmethod
    def _set_id(content: TabPane, new_id: int) -> TabPane:
        """Set an id on the content, if not already present.

        Args:
            content: a TabPane.
            new_id: Numeric ID to make the pane ID from.

        Returns:
            The same TabPane.
        """
        if content.id is None:
            content.id = f"tab-{new_id}"
        return content

    def compose(self) -> ComposeResult:
        """Compose the tabbed content."""

        # Wrap content in a `TabPane` if required.
        pane_content = [
            self._set_id(
                content
                if isinstance(content, TabPane)
                else TabPane(title or self.render_str(f"Tab {index}"), content),
                index,
            )
            for index, (title, content) in enumerate(
                zip_longest(self.titles, self._tab_content), 1
            )
        ]
        # Get a tab for each pane
        tabs = [
            ContentTab(content._title, content.id or "", disabled=content.disabled)
            for content in pane_content
        ]
        # Yield the tabs
        yield Tabs(*tabs, active=self._initial or None)
        # Yield the content switcher and panes
        with ContentSwitcher(initial=self._initial or None):
            yield from pane_content

    def add_pane(
        self,
        pane: TabPane,
        *,
        before: TabPane | str | None = None,
        after: TabPane | str | None = None,
    ) -> AwaitTabbedContent:
        """Add a new pane to the tabbed content.

        Args:
            pane: The pane to add.
            before: Optional pane or pane ID to add the pane before.
            after: Optional pane or pane ID to add the pane after.

        Returns:
            An awaitable object that waits for the pane to be added.

        Raises:
            Tabs.TabError: If there is a problem with the addition request.

        Note:
            Only one of `before` or `after` can be provided. If both are
            provided a `Tabs.TabError` will be raised.
        """
        if isinstance(before, TabPane):
            before = before.id
        if isinstance(after, TabPane):
            after = after.id
        tabs = self.get_child_by_type(Tabs)
        pane = self._set_id(pane, tabs.tab_count + 1)
        assert pane.id is not None
        pane.display = False
        return AwaitTabbedContent(
            tabs.add_tab(ContentTab(pane._title, pane.id), before=before, after=after),
            self.get_child_by_type(ContentSwitcher).mount(pane),
        )

    def remove_pane(self, pane_id: str) -> AwaitTabbedContent:
        """Remove a given pane from the tabbed content.

        Args:
            pane_id: The ID of the pane to remove.

        Returns:
            An awaitable object that waits for the pane to be removed.
        """
        removals = [self.get_child_by_type(Tabs).remove_tab(pane_id)]
        try:
            removals.append(
                self.get_child_by_type(ContentSwitcher)
                .get_child_by_id(pane_id)
                .remove()
            )
        except NoMatches:
            # It's possible that the content itself may have gone away via
            # other means; so allow that to be a no-op.
            pass
        await_remove = AwaitTabbedContent(*removals)

        async def _remove_content(cleared_message: TabbedContent.Cleared) -> None:
            await await_remove
            if self.tab_count == 0:
                self.post_message(cleared_message)

        # Note that I create the message out here, rather than in
        # _remove_content, to ensure that the message's internal
        # understanding of who the sender is is correct.
        #
        # https://github.com/Textualize/textual/issues/2750
        self.call_after_refresh(_remove_content, self.Cleared(self))

        return await_remove

    def clear_panes(self) -> AwaitTabbedContent:
        """Remove all the panes in the tabbed content."""
        await_clear = AwaitTabbedContent(
            self.get_child_by_type(Tabs).clear(),
            self.get_child_by_type(ContentSwitcher).remove_children(),
        )

        async def _clear_content(cleared_message: TabbedContent.Cleared) -> None:
            await await_clear
            self.post_message(cleared_message)

        # Note that I create the message out here, rather than in
        # _clear_content, to ensure that the message's internal
        # understanding of who the sender is is correct.
        #
        # https://github.com/Textualize/textual/issues/2750
        self.call_after_refresh(_clear_content, self.Cleared(self))

        return await_clear

    def compose_add_child(self, widget: Widget) -> None:
        """When using the context manager compose syntax, we want to attach nodes to the switcher.

        Args:
            widget: A Widget to add.
        """
        self._tab_content.append(widget)

    def _on_tabs_tab_activated(self, event: Tabs.TabActivated) -> None:
        """User clicked a tab."""
        assert isinstance(event.tab, ContentTab)
        assert isinstance(event.tab.id, str)
        event.stop()
        switcher = self.get_child_by_type(ContentSwitcher)
        switcher.current = event.tab.id
        self.active = event.tab.id
        self.post_message(
            TabbedContent.TabActivated(
                tabbed_content=self,
                tab=event.tab,
            )
        )

    def _on_tabs_cleared(self, event: Tabs.Cleared) -> None:
        """All tabs were removed."""
        event.stop()
        self.get_child_by_type(ContentSwitcher).current = None
        self.active = ""

    def _watch_active(self, active: str) -> None:
        """Switch tabs when the active attributes changes."""
        with self.prevent(Tabs.TabActivated):
            self.get_child_by_type(Tabs).active = active
            self.get_child_by_type(ContentSwitcher).current = active

    @property
    def tab_count(self) -> int:
        """Total number of tabs."""
        return self.get_child_by_type(Tabs).tab_count

    def _on_tabs_tab_disabled(self, event: Tabs.TabDisabled) -> None:
        """Disable the corresponding tab pane."""
        event.stop()
        tab_id = event.tab.id or ""
        try:
<<<<<<< HEAD
            with self.prevent(TabPane.Disabled):
                self.query_one(f"TabPane#{tab_id}").disabled = True
        except NoMatches:
            return

    def _on_tab_pane_disabled(self, event: TabPane.Disabled) -> None:
        """Disable the corresponding tab."""
        event.stop()
        tab_pane_id = event.tab_pane.id or ""
        try:
            with self.prevent(Tab.Disabled):
                self.get_child_by_type(Tabs).query_one(
                    f"Tab#{tab_pane_id}"
                ).disabled = True
=======
            self.get_child_by_type(ContentSwitcher).get_child_by_id(
                tab_id, expect_type=TabPane
            ).disabled = True
>>>>>>> 695e59bd
        except NoMatches:
            return

    def _on_tabs_tab_enabled(self, event: Tabs.TabEnabled) -> None:
        """Enable the corresponding tab pane."""
        event.stop()
        tab_id = event.tab.id or ""
        try:
<<<<<<< HEAD
            with self.prevent(TabPane.Enabled):
                self.query_one(f"TabPane#{tab_id}").disabled = False
        except NoMatches:
            return

    def _on_tab_pane_enabled(self, event: TabPane.Enabled) -> None:
        """Enable the corresponding tab."""
        event.stop()
        tab_pane_id = event.tab_pane.id or ""
        try:
            with self.prevent(Tab.Enabled):
                self.get_child_by_type(Tabs).query_one(
                    f"Tab#{tab_pane_id}"
                ).disabled = False
=======
            self.get_child_by_type(ContentSwitcher).get_child_by_id(
                tab_id, expect_type=TabPane
            ).disabled = False
>>>>>>> 695e59bd
        except NoMatches:
            return

    def disable_tab(self, tab_id: str) -> None:
        """Disables the tab with the given ID.

        Args:
            tab_id: The ID of the [`TabPane`][textual.widgets.TabPane] to disable.

        Raises:
            Tabs.TabError: If there are any issues with the request.
        """

        self.get_child_by_type(Tabs).disable(tab_id)

    def enable_tab(self, tab_id: str) -> None:
        """Enables the tab with the given ID.

        Args:
            tab_id: The ID of the [`TabPane`][textual.widgets.TabPane] to enable.

        Raises:
            Tabs.TabError: If there are any issues with the request.
        """

        self.get_child_by_type(Tabs).enable(tab_id)

    def hide_tab(self, tab_id: str) -> None:
        """Hides the tab with the given ID.

        Args:
            tab_id: The ID of the [`TabPane`][textual.widgets.TabPane] to hide.

        Raises:
            Tabs.TabError: If there are any issues with the request.
        """

        self.get_child_by_type(Tabs).hide(tab_id)

    def show_tab(self, tab_id: str) -> None:
        """Shows the tab with the given ID.

        Args:
            tab_id: The ID of the [`TabPane`][textual.widgets.TabPane] to show.

        Raises:
            Tabs.TabError: If there are any issues with the request.
        """

        self.get_child_by_type(Tabs).show(tab_id)<|MERGE_RESOLUTION|>--- conflicted
+++ resolved
@@ -420,9 +420,10 @@
         event.stop()
         tab_id = event.tab.id or ""
         try:
-<<<<<<< HEAD
             with self.prevent(TabPane.Disabled):
-                self.query_one(f"TabPane#{tab_id}").disabled = True
+                self.get_child_by_type(ContentSwitcher).get_child_by_id(
+                    tab_id, expect_type=TabPane
+                ).disabled = True
         except NoMatches:
             return
 
@@ -435,11 +436,6 @@
                 self.get_child_by_type(Tabs).query_one(
                     f"Tab#{tab_pane_id}"
                 ).disabled = True
-=======
-            self.get_child_by_type(ContentSwitcher).get_child_by_id(
-                tab_id, expect_type=TabPane
-            ).disabled = True
->>>>>>> 695e59bd
         except NoMatches:
             return
 
@@ -448,9 +444,10 @@
         event.stop()
         tab_id = event.tab.id or ""
         try:
-<<<<<<< HEAD
             with self.prevent(TabPane.Enabled):
-                self.query_one(f"TabPane#{tab_id}").disabled = False
+                self.get_child_by_type(ContentSwitcher).get_child_by_id(
+                    tab_id, expect_type=TabPane
+                ).disabled = False
         except NoMatches:
             return
 
@@ -463,11 +460,6 @@
                 self.get_child_by_type(Tabs).query_one(
                     f"Tab#{tab_pane_id}"
                 ).disabled = False
-=======
-            self.get_child_by_type(ContentSwitcher).get_child_by_id(
-                tab_id, expect_type=TabPane
-            ).disabled = False
->>>>>>> 695e59bd
         except NoMatches:
             return
 
