from __future__ import annotations

from asyncio import Lock, wait
from collections import Counter
from fractions import Fraction
from itertools import islice
from operator import attrgetter
from types import TracebackType
from typing import (
    TYPE_CHECKING,
    ClassVar,
    Collection,
    Generator,
    Iterable,
    NamedTuple,
    Sequence,
    TypeVar,
    cast,
    overload,
)

import rich.repr
from rich.console import (
    Console,
    ConsoleOptions,
    ConsoleRenderable,
    JustifyMethod,
    RenderableType,
    RenderResult,
    RichCast,
)
from rich.measure import Measurement
from rich.segment import Segment
from rich.style import Style
from rich.text import Text
from rich.traceback import Traceback
from typing_extensions import Self

from . import errors, events, messages
from ._animator import DEFAULT_EASING, Animatable, BoundAnimator, EasingFunction
from ._arrange import DockArrangeResult, arrange
from ._asyncio import create_task
from ._cache import FIFOCache
from ._compose import compose
from ._context import active_app
from ._easing import DEFAULT_SCROLL_EASING
from ._layout import Layout
from ._segment_tools import align_lines
from ._styles_cache import StylesCache
from .actions import SkipAction
from .await_remove import AwaitRemove
from .binding import Binding
from .box_model import BoxModel, get_box_model
from .css.query import NoMatches, WrongType
from .css.scalar import ScalarOffset
from .dom import DOMNode, NoScreen
from .geometry import Offset, Region, Size, Spacing, clamp
from .layouts.vertical import VerticalLayout
from .message import Message
from .messages import CallbackType
from .reactive import Reactive
from .render import measure
from .strip import Strip
from .walk import walk_depth_first

if TYPE_CHECKING:
    from .app import App, ComposeResult
    from .scrollbar import (
        ScrollBar,
        ScrollBarCorner,
        ScrollDown,
        ScrollLeft,
        ScrollRight,
        ScrollTo,
        ScrollUp,
    )

_JUSTIFY_MAP: dict[str, JustifyMethod] = {
    "start": "left",
    "end": "right",
    "justify": "full",
}


class AwaitMount:
    """An awaitable returned by mount() and mount_all().

    Example:
        await self.mount(Static("foo"))

    """

    def __init__(self, parent: Widget, widgets: Sequence[Widget]) -> None:
        self._parent = parent
        self._widgets = widgets

    async def __call__(self) -> None:
        """Allows awaiting via a call operation."""
        await self

    def __await__(self) -> Generator[None, None, None]:
        async def await_mount() -> None:
            if self._widgets:
                aws = [
                    create_task(widget._mounted_event.wait(), name="await mount")
                    for widget in self._widgets
                ]
                if aws:
                    await wait(aws)
                    self._parent.refresh(layout=True)

        return await_mount().__await__()


class _Styled:
    """Apply a style to a renderable.

    Args:
        renderable: Any renderable.
        style: A style to apply across the entire renderable.
    """

    def __init__(
        self, renderable: "ConsoleRenderable", style: Style, link_style: Style | None
    ) -> None:
        self.renderable = renderable
        self.style = style
        self.link_style = link_style

    def __rich_console__(
        self, console: "Console", options: "ConsoleOptions"
    ) -> "RenderResult":
        style = console.get_style(self.style)
        result_segments = console.render(self.renderable, options)

        _Segment = Segment
        if style:
            apply = style.__add__
            result_segments = (
                _Segment(text, apply(_style), None)
                for text, _style, control in result_segments
            )
        link_style = self.link_style
        if link_style:
            result_segments = (
                _Segment(
                    text,
                    (
                        style
                        if style._meta is None
                        else (style + link_style if "@click" in style.meta else style)
                    ),
                    control,
                )
                for text, style, control in result_segments
                if style is not None
            )
        return result_segments

    def __rich_measure__(
        self, console: "Console", options: "ConsoleOptions"
    ) -> Measurement:
        return Measurement.get(console, options, self.renderable)


class RenderCache(NamedTuple):
    """Stores results of a previous render."""

    size: Size
    lines: list[Strip]


class WidgetError(Exception):
    """Base widget error."""


class MountError(WidgetError):
    """Error raised when there was a problem with the mount request."""


@rich.repr.auto
class Widget(DOMNode):
    """
    A Widget is the base class for Textual widgets.

    See also [static][textual.widgets._static.Static] for starting point for your own widgets.

    """

    BINDINGS = [
        Binding("up", "scroll_up", "Scroll Up", show=False),
        Binding("down", "scroll_down", "Scroll Down", show=False),
        Binding("left", "scroll_left", "Scroll Up", show=False),
        Binding("right", "scroll_right", "Scroll Right", show=False),
        Binding("home", "scroll_home", "Scroll Home", show=False),
        Binding("end", "scroll_end", "Scroll End", show=False),
        Binding("pageup", "page_up", "Page Up", show=False),
        Binding("pagedown", "page_down", "Page Down", show=False),
    ]

    DEFAULT_CSS = """
    Widget{
        scrollbar-background: $panel-darken-1;
        scrollbar-background-hover: $panel-darken-2;
        scrollbar-background-active: $panel-darken-3;
        scrollbar-color: $primary-lighten-1;
        scrollbar-color-active: $warning-darken-1;
        scrollbar-color-hover: $primary-lighten-1;
        scrollbar-corner-color: $panel-darken-1;
        scrollbar-size-vertical: 2;
        scrollbar-size-horizontal: 1;
        link-background:;
        link-color: $text;
        link-style: underline;
        link-hover-background: $accent;
        link-hover-color: $text;
        link-hover-style: bold not underline;
    }
    """
    COMPONENT_CLASSES: ClassVar[set[str]] = set()

    can_focus: bool = False
    """Widget may receive focus."""
    can_focus_children: bool = True
    """Widget's children may receive focus."""
    expand = Reactive(False)
    """Rich renderable may expand."""
    shrink = Reactive(True)
    """Rich renderable may shrink."""
    auto_links = Reactive(True)
    """Widget will highlight links automatically."""
    disabled = Reactive(False)
    """The disabled state of the widget. `True` if disabled, `False` if not."""

    hover_style: Reactive[Style] = Reactive(Style, repaint=False)
    highlight_link_id: Reactive[str] = Reactive("")

    def __init__(
        self,
        *children: Widget,
        name: str | None = None,
        id: str | None = None,
        classes: str | None = None,
        disabled: bool = False,
    ) -> None:
        self._size = Size(0, 0)
        self._container_size = Size(0, 0)
        self._layout_required = False
        self._repaint_required = False
        self._scroll_required = False
        self._default_layout = VerticalLayout()
        self._animate: BoundAnimator | None = None
        self.highlight_style: Style | None = None

        self._vertical_scrollbar: ScrollBar | None = None
        self._horizontal_scrollbar: ScrollBar | None = None
        self._scrollbar_corner: ScrollBarCorner | None = None

        self._render_cache = RenderCache(Size(0, 0), [])
        # Regions which need to be updated (in Widget)
        self._dirty_regions: set[Region] = set()
        # Regions which need to be transferred from cache to screen
        self._repaint_regions: set[Region] = set()

        # Cache the auto content dimensions
        # TODO: add mechanism to explicitly clear this
        self._content_width_cache: tuple[object, int] = (None, 0)
        self._content_height_cache: tuple[object, int] = (None, 0)

        self._arrangement_cache: FIFOCache[
            tuple[Size, int], DockArrangeResult
        ] = FIFOCache(4)

        self._styles_cache = StylesCache()
        self._rich_style_cache: dict[str, tuple[Style, Style]] = {}
        self._stabilized_scrollbar_size: Size | None = None
        self._lock = Lock()

        super().__init__(
            name=name,
            id=id,
            classes=self.DEFAULT_CLASSES if classes is None else classes,
        )

        if self in children:
            raise WidgetError("A widget can't be its own parent")

        self._add_children(*children)
        self.disabled = disabled

    virtual_size = Reactive(Size(0, 0), layout=True)
    auto_width = Reactive(True)
    auto_height = Reactive(True)
    has_focus = Reactive(False)
    mouse_over = Reactive(False)
    scroll_x = Reactive(0.0, repaint=False, layout=False)
    scroll_y = Reactive(0.0, repaint=False, layout=False)
    scroll_target_x = Reactive(0.0, repaint=False)
    scroll_target_y = Reactive(0.0, repaint=False)
    show_vertical_scrollbar = Reactive(False, layout=True)
    show_horizontal_scrollbar = Reactive(False, layout=True)

    @property
    def siblings(self) -> list[Widget]:
        """Get the widget's siblings (self is removed from the return list).

        Returns:
            A list of siblings.
        """
        parent = self.parent
        if parent is not None:
            siblings = list(parent._nodes)
            siblings.remove(self)
            return siblings
        else:
            return []

    @property
    def visible_siblings(self) -> list[Widget]:
        """A list of siblings which will be shown.

        Returns:
            List of siblings.
        """
        siblings = [
            widget for widget in self.siblings if widget.visible and widget.display
        ]
        return siblings

    @property
    def allow_vertical_scroll(self) -> bool:
        """Check if vertical scroll is permitted.

        May be overridden if you want different logic regarding allowing scrolling.

        Returns:
            True if the widget may scroll _vertically_.
        """
        return self.is_scrollable and self.show_vertical_scrollbar

    @property
    def allow_horizontal_scroll(self) -> bool:
        """Check if horizontal scroll is permitted.

        May be overridden if you want different logic regarding allowing scrolling.

        Returns:
            True if the widget may scroll _horizontally_.
        """
        return self.is_scrollable and self.show_horizontal_scrollbar

    @property
    def _allow_scroll(self) -> bool:
        """Check if both axis may be scrolled.

        Returns:
            True if horizontal and vertical scrolling is enabled.
        """
        return self.is_scrollable and (
            self.allow_horizontal_scroll or self.allow_vertical_scroll
        )

    @property
    def offset(self) -> Offset:
        """Widget offset from origin.

        Returns:
            Relative offset.
        """
        return self.styles.offset.resolve(self.size, self.app.size)

    @offset.setter
    def offset(self, offset: Offset) -> None:
        self.styles.offset = ScalarOffset.from_offset(offset)

    def __enter__(self) -> Self:
        """Use as context manager when composing."""
        self.app._compose_stacks[-1].append(self)
        return self

    def __exit__(
        self,
        exc_type: type[BaseException] | None,
        exc_val: BaseException | None,
        exc_tb: TracebackType | None,
    ) -> None:
        """Exit compose context manager."""
        compose_stack = self.app._compose_stacks[-1]
        composed = compose_stack.pop()
        if compose_stack:
            compose_stack[-1]._nodes._append(composed)
        else:
            self.app._composed[-1].append(composed)

    ExpectType = TypeVar("ExpectType", bound="Widget")

    @overload
    def get_child_by_id(self, id: str) -> Widget:
        ...

    @overload
    def get_child_by_id(self, id: str, expect_type: type[ExpectType]) -> ExpectType:
        ...

    def get_child_by_id(
        self, id: str, expect_type: type[ExpectType] | None = None
    ) -> ExpectType | Widget:
        """Return the first child (immediate descendent) of this node with the given ID.

        Args:
            id: The ID of the child.
            expect_type: Require the object be of the supplied type, or None for any type.
                Defaults to None.

        Returns:
            The first child of this node with the ID.

        Raises:
            NoMatches: if no children could be found for this ID
            WrongType: if the wrong type was found.
        """
        child = self._nodes._get_by_id(id)
        if child is None:
            raise NoMatches(f"No child found with id={id!r}")
        if expect_type is None:
            return child
        if not isinstance(child, expect_type):
            raise WrongType(
                f"Child with id={id!r} is wrong type; expected {expect_type}, got"
                f" {type(child)}"
            )
        return child

    @overload
    def get_widget_by_id(self, id: str) -> Widget:
        ...

    @overload
    def get_widget_by_id(self, id: str, expect_type: type[ExpectType]) -> ExpectType:
        ...

    def get_widget_by_id(
        self, id: str, expect_type: type[ExpectType] | None = None
    ) -> ExpectType | Widget:
        """Return the first descendant widget with the given ID.
        Performs a depth-first search rooted at this widget.

        Args:
            id: The ID to search for in the subtree
            expect_type: Require the object be of the supplied type, or None for any type.
                Defaults to None.

        Returns:
            The first descendant encountered with this ID.

        Raises:
            NoMatches: if no children could be found for this ID
            WrongType: if the wrong type was found.
        """
        for child in walk_depth_first(self):
            try:
                return child.get_child_by_id(id, expect_type=expect_type)
            except NoMatches:
                pass
            except WrongType as exc:
                raise WrongType(
                    f"Descendant with id={id!r} is wrong type; expected {expect_type},"
                    f" got {type(child)}"
                ) from exc
        raise NoMatches(f"No descendant found with id={id!r}")

    def get_component_rich_style(self, name: str, *, partial: bool = False) -> Style:
        """Get a *Rich* style for a component.

        Args:
            name: Name of component.
            partial: Return a partial style (not combined with parent).

        Returns:
            A Rich style object.
        """

        if name not in self._rich_style_cache:
            component_styles = self.get_component_styles(name)
            style = component_styles.rich_style
            partial_style = component_styles.partial_rich_style
            self._rich_style_cache[name] = (style, partial_style)

        style, partial_style = self._rich_style_cache[name]

        return partial_style if partial else style

    def _arrange(self, size: Size) -> DockArrangeResult:
        """Arrange children.

        Args:
            size: Size of container.

        Returns:
            Widget locations.
        """
        assert self.is_container

        cache_key = (size, self._nodes._updates)
        cached_result = self._arrangement_cache.get(cache_key)
        if cached_result is not None:
            return cached_result

        arrangement = self._arrangement_cache[cache_key] = arrange(
            self, self._nodes, size, self.screen.size
        )

        return arrangement

    def _clear_arrangement_cache(self) -> None:
        """Clear arrangement cache, forcing a new arrange operation."""
        self._arrangement_cache.clear()

    def _get_virtual_dom(self) -> Iterable[Widget]:
        """Get widgets not part of the DOM.

        Returns:
            An iterable of Widgets.

        """
        if self._horizontal_scrollbar is not None:
            yield self._horizontal_scrollbar
        if self._vertical_scrollbar is not None:
            yield self._vertical_scrollbar
        if self._scrollbar_corner is not None:
            yield self._scrollbar_corner

    def _find_mount_point(self, spot: int | str | "Widget") -> tuple["Widget", int]:
        """Attempt to locate the point where the caller wants to mount something.

        Args:
            spot: The spot to find.

        Returns:
            The parent and the location in its child list.

        Raises:
            MountError: If there was an error finding where to mount a widget.

        The rules of this method are:

        - Given an ``int``, parent is ``self`` and location is the integer value.
        - Given a ``Widget``, parent is the widget's parent and location is
          where the widget is found in the parent's ``children``. If it
          can't be found a ``MountError`` will be raised.
        - Given a string, it is used to perform a ``query_one`` and then the
          result is used as if a ``Widget`` had been given.
        """

        # A numeric location means at that point in our child list.
        if isinstance(spot, int):
            return self, spot

        # If we've got a string, that should be treated like a query that
        # can be passed to query_one. So let's use that to get a widget to
        # work on.
        if isinstance(spot, str):
            spot = self.query_one(spot, Widget)

        # At this point we should have a widget, either because we got given
        # one, or because we pulled one out of the query. First off, does it
        # have a parent? There's no way we can use it as a sibling to make
        # mounting decisions if it doesn't have a parent.
        if spot.parent is None:
            raise MountError(
                f"Unable to find relative location of {spot!r} because it has no parent"
            )

        # We've got a widget. It has a parent. It has (zero or more)
        # children. We should be able to go looking for the widget's
        # location amongst its parent's children.
        try:
            return cast("Widget", spot.parent), spot.parent._nodes.index(spot)
        except ValueError:
            raise MountError(f"{spot!r} is not a child of {self!r}") from None

    def mount(
        self,
        *widgets: Widget,
        before: int | str | Widget | None = None,
        after: int | str | Widget | None = None,
    ) -> AwaitMount:
        """Mount widgets below this widget (making this widget a container).

        Args:
            *widgets: The widget(s) to mount.
            before: Optional location to mount before. An `int` is the index
                of the child to mount before, a `str` is a `query_one` query to
                find the widget to mount before.
            after: Optional location to mount after. An `int` is the index
                of the child to mount after, a `str` is a `query_one` query to
                find the widget to mount after.

        Returns:
            An awaitable object that waits for widgets to be mounted.

        Raises:
            MountError: If there is a problem with the mount request.

        Note:
            Only one of ``before`` or ``after`` can be provided. If both are
            provided a ``MountError`` will be raised.
        """

        # Check for duplicate IDs in the incoming widgets
        ids_to_mount = [widget.id for widget in widgets if widget.id is not None]
        unique_ids = set(ids_to_mount)
        num_unique_ids = len(unique_ids)
        num_widgets_with_ids = len(ids_to_mount)
        if num_unique_ids != num_widgets_with_ids:
            counter = Counter(widget.id for widget in widgets)
            for widget_id, count in counter.items():
                if count > 1:
                    raise MountError(
                        f"Tried to insert {count!r} widgets with the same ID {widget_id!r}. "
                        "Widget IDs must be unique."
                    )

        # Saying you want to mount before *and* after something is an error.
        if before is not None and after is not None:
            raise MountError(
                "Only one of `before` or `after` can be handled -- not both"
            )

        # Decide the final resting place depending on what we've been asked
        # to do.
        insert_before: int | None = None
        insert_after: int | None = None
        if before is not None:
            parent, insert_before = self._find_mount_point(before)
        elif after is not None:
            parent, insert_after = self._find_mount_point(after)
        else:
            parent = self

        mounted = self.app._register(
            parent, *widgets, before=insert_before, after=insert_after
        )

        await_mount = AwaitMount(self, mounted)
        self.call_next(await_mount)
        return await_mount

    def mount_all(
        self,
        widgets: Iterable[Widget],
        *,
        before: int | str | Widget | None = None,
        after: int | str | Widget | None = None,
    ) -> AwaitMount:
        """Mount widgets from an iterable.

        Args:
            widgets: An iterable of widgets.
            before: Optional location to mount before. An `int` is the index
                of the child to mount before, a `str` is a `query_one` query to
                find the widget to mount before.
            after: Optional location to mount after. An `int` is the index
                of the child to mount after, a `str` is a `query_one` query to
                find the widget to mount after.

        Returns:
            An awaitable object that waits for widgets to be mounted.

        Raises:
            MountError: If there is a problem with the mount request.

        Note:
            Only one of ``before`` or ``after`` can be provided. If both are
            provided a ``MountError`` will be raised.
        """
        await_mount = self.mount(*widgets, before=before, after=after)
        return await_mount

    def move_child(
        self,
        child: int | Widget,
        before: int | Widget | None = None,
        after: int | Widget | None = None,
    ) -> None:
        """Move a child widget within its parent's list of children.

        Args:
            child: The child widget to move.
            before: Optional location to move before. An `int` is the index
                of the child to move before, a `str` is a `query_one` query to
                find the widget to move before.
            after: Optional location to move after. An `int` is the index
                of the child to move after, a `str` is a `query_one` query to
                find the widget to move after.

        Raises:
            WidgetError: If there is a problem with the child or target.

        Note:
            Only one of ``before`` or ``after`` can be provided. If neither
            or both are provided a ``WidgetError`` will be raised.
        """

        # One or the other of before or after are required. Can't do
        # neither, can't do both.
        if before is None and after is None:
            raise WidgetError("One of `before` or `after` is required.")
        elif before is not None and after is not None:
            raise WidgetError("Only one of `before` or `after` can be handled.")

        def _to_widget(child: int | Widget, called: str) -> Widget:
            """Ensure a given child reference is a Widget."""
            if isinstance(child, int):
                try:
                    child = self._nodes[child]
                except IndexError:
                    raise WidgetError(
                        f"An index of {child} for the child to {called} is out of bounds"
                    ) from None
            else:
                # We got an actual widget, so let's be sure it really is one of
                # our children.
                try:
                    _ = self._nodes.index(child)
                except ValueError:
                    raise WidgetError(f"{child!r} is not a child of {self!r}") from None
            return child

        # Ensure the child and target are widgets.
        child = _to_widget(child, "move")
        target = _to_widget(before if after is None else after, "move towards")

        # At this point we should know what we're moving, and it should be a
        # child; where we're moving it to, which should be within the child
        # list; and how we're supposed to move it. All that's left is doing
        # the right thing.
        self._nodes._remove(child)
        if before is not None:
            self._nodes._insert(self._nodes.index(target), child)
        else:
            self._nodes._insert(self._nodes.index(target) + 1, child)

        # Request a refresh.
        self.refresh(layout=True)

    def compose(self) -> ComposeResult:
        """Called by Textual to create child widgets.

        Extend this to build a UI.

        Example:
            ```python
            def compose(self) -> ComposeResult:
                yield Header()
                yield Container(
                    Tree(), Viewer()
                )
                yield Footer()
            ```

        """
        yield from ()

    def _post_register(self, app: App) -> None:
        """Called when the instance is registered.

        Args:
            app: App instance.
        """
        # Parse the Widget's CSS
        for path, css, tie_breaker in self._get_default_css():
            self.app.stylesheet.add_source(
                css, path=path, is_default_css=True, tie_breaker=tie_breaker
            )

    def _get_box_model(
        self,
        container: Size,
        viewport: Size,
        width_fraction: Fraction,
        height_fraction: Fraction,
    ) -> BoxModel:
        """Process the box model for this widget.

        Args:
            container: The size of the container widget (with a layout)
            viewport: The viewport size.
            width_fraction: A fraction used for 1 `fr` unit on the width dimension.
            height_fraction: A fraction used for 1 `fr` unit on the height dimension.

        Returns:
            The size and margin for this widget.
        """
        box_model = get_box_model(
            self.styles,
            container,
            viewport,
            width_fraction,
            height_fraction,
            self.get_content_width,
            self.get_content_height,
        )
        return box_model

    def get_content_width(self, container: Size, viewport: Size) -> int:
        """Called by textual to get the width of the content area. May be overridden in a subclass.

        Args:
            container: Size of the container (immediate parent) widget.
            viewport: Size of the viewport.

        Returns:
            The optimal width of the content.
        """
        if self.is_container:
            assert self._layout is not None
            return self._layout.get_content_width(self, container, viewport)

        cache_key = container.width
        if self._content_width_cache[0] == cache_key:
            return self._content_width_cache[1]

        console = self.app.console
        renderable = self._render()

        width = measure(
            console, renderable, container.width, container_width=container.width
        )
        if self.expand:
            width = max(container.width, width)
        if self.shrink:
            width = min(width, container.width)

        self._content_width_cache = (cache_key, width)
        return width

    def get_content_height(self, container: Size, viewport: Size, width: int) -> int:
        """Called by Textual to get the height of the content area. May be overridden in a subclass.

        Args:
            container: Size of the container (immediate parent) widget.
            viewport: Size of the viewport.
            width: Width of renderable.

        Returns:
            The height of the content.
        """
        if self.is_container:
            assert self._layout is not None
            height = (
                self._layout.get_content_height(
                    self,
                    container,
                    viewport,
                    width,
                )
                + self.scrollbar_size_horizontal
            )
        else:
            cache_key = width

            if self._content_height_cache[0] == cache_key:
                return self._content_height_cache[1]

            renderable = self.render()
            options = self._console.options.update_width(width).update(highlight=False)
            segments = self._console.render(renderable, options)
            # Cheaper than counting the lines returned from render_lines!
            height = sum(text.count("\n") for text, _, _ in segments)
            self._content_height_cache = (cache_key, height)

        return height

    def watch_hover_style(
        self, previous_hover_style: Style, hover_style: Style
    ) -> None:
        if self.auto_links:
            self.highlight_link_id = hover_style.link_id

    def watch_scroll_x(self, old_value: float, new_value: float) -> None:
        self.horizontal_scrollbar.position = round(new_value)
        if round(old_value) != round(new_value):
            self._refresh_scroll()

    def watch_scroll_y(self, old_value: float, new_value: float) -> None:
        self.vertical_scrollbar.position = round(new_value)
        if round(old_value) != round(new_value):
            self._refresh_scroll()

    def validate_scroll_x(self, value: float) -> float:
        return clamp(value, 0, self.max_scroll_x)

    def validate_scroll_target_x(self, value: float) -> float:
        return clamp(value, 0, self.max_scroll_x)

    def validate_scroll_y(self, value: float) -> float:
        return clamp(value, 0, self.max_scroll_y)

    def validate_scroll_target_y(self, value: float) -> float:
        return clamp(value, 0, self.max_scroll_y)

    @property
    def max_scroll_x(self) -> int:
        """The maximum value of `scroll_x`."""
        return max(
            0,
            self.virtual_size.width
            - self.container_size.width
            + self.scrollbar_size_vertical,
        )

    @property
    def max_scroll_y(self) -> int:
        """The maximum value of `scroll_y`."""
        return max(
            0,
            self.virtual_size.height
            - self.container_size.height
            + self.scrollbar_size_horizontal,
        )

    @property
    def scrollbar_corner(self) -> ScrollBarCorner:
        """Return the ScrollBarCorner - the cells that appear between the
        horizontal and vertical scrollbars (only when both are visible).
        """
        from .scrollbar import ScrollBarCorner

        if self._scrollbar_corner is not None:
            return self._scrollbar_corner
        self._scrollbar_corner = ScrollBarCorner()
        self.app._start_widget(self, self._scrollbar_corner)
        return self._scrollbar_corner

    @property
    def vertical_scrollbar(self) -> ScrollBar:
        """Get a vertical scrollbar (create if necessary).

        Returns:
            ScrollBar Widget.
        """
        from .scrollbar import ScrollBar

        if self._vertical_scrollbar is not None:
            return self._vertical_scrollbar
        self._vertical_scrollbar = scroll_bar = ScrollBar(
            vertical=True, name="vertical", thickness=self.scrollbar_size_vertical
        )
        self._vertical_scrollbar.display = False
        self.app._start_widget(self, scroll_bar)
        return scroll_bar

    @property
    def horizontal_scrollbar(self) -> ScrollBar:
        """Get a vertical scrollbar (create if necessary).

        Returns:
            ScrollBar Widget.
        """

        from .scrollbar import ScrollBar

        if self._horizontal_scrollbar is not None:
            return self._horizontal_scrollbar
        self._horizontal_scrollbar = scroll_bar = ScrollBar(
            vertical=False, name="horizontal", thickness=self.scrollbar_size_horizontal
        )
        self._horizontal_scrollbar.display = False
        self.app._start_widget(self, scroll_bar)
        return scroll_bar

    def _refresh_scrollbars(self) -> None:
        """Refresh scrollbar visibility."""
        if not self.is_scrollable or not self.container_size:
            return

        styles = self.styles
        overflow_x = styles.overflow_x
        overflow_y = styles.overflow_y
        width, height = self.container_size

        show_horizontal = self.show_horizontal_scrollbar
        if overflow_x == "hidden":
            show_horizontal = False
        elif overflow_x == "scroll":
            show_horizontal = True
        elif overflow_x == "auto":
            show_horizontal = self.virtual_size.width > width

        show_vertical = self.show_vertical_scrollbar
        if overflow_y == "hidden":
            show_vertical = False
        elif overflow_y == "scroll":
            show_vertical = True
        elif overflow_y == "auto":
            show_vertical = self.virtual_size.height > height

        if (
            overflow_x == "auto"
            and show_vertical
            and not show_horizontal
            and self._stabilized_scrollbar_size != self.container_size
        ):
            show_horizontal = (
                self.virtual_size.width + styles.scrollbar_size_vertical > width
            )
            self._stabilized_scrollbar_size = self.container_size

        self.show_horizontal_scrollbar = show_horizontal
        self.show_vertical_scrollbar = show_vertical

        if self._horizontal_scrollbar is not None or show_horizontal:
            self.horizontal_scrollbar.display = show_horizontal
        if self._vertical_scrollbar is not None or show_vertical:
            self.vertical_scrollbar.display = show_vertical

    @property
    def scrollbars_enabled(self) -> tuple[bool, bool]:
        """A tuple of booleans that indicate if scrollbars are enabled.

        Returns:
            A tuple of (<vertical scrollbar enabled>, <horizontal scrollbar enabled>)

        """
        if not self.is_scrollable:
            return False, False

        enabled = self.show_vertical_scrollbar, self.show_horizontal_scrollbar
        return enabled

    @property
    def scrollbars_space(self) -> tuple[int, int]:
        """The number of cells occupied by scrollbars for width and height"""
        return (self.scrollbar_size_vertical, self.scrollbar_size_horizontal)

    @property
    def scrollbar_size_vertical(self) -> int:
        """Get the width used by the *vertical* scrollbar.

        Returns:
            Number of columns in the vertical scrollbar.
        """
        styles = self.styles
        if styles.scrollbar_gutter == "stable" and styles.overflow_y == "auto":
            return styles.scrollbar_size_vertical
        return styles.scrollbar_size_vertical if self.show_vertical_scrollbar else 0

    @property
    def scrollbar_size_horizontal(self) -> int:
        """Get the height used by the *horizontal* scrollbar.

        Returns:
            Number of rows in the horizontal scrollbar.
        """
        styles = self.styles
        return styles.scrollbar_size_horizontal if self.show_horizontal_scrollbar else 0

    @property
    def scrollbar_gutter(self) -> Spacing:
        """Spacing required to fit scrollbar(s).

        Returns:
            Scrollbar gutter spacing.
        """
        return Spacing(
            0, self.scrollbar_size_vertical, self.scrollbar_size_horizontal, 0
        )

    @property
    def gutter(self) -> Spacing:
        """Spacing for padding / border / scrollbars.

        Returns:
            Additional spacing around content area.

        """
        return self.styles.gutter + self.scrollbar_gutter

    @property
    def size(self) -> Size:
        """The size of the content area.

        Returns:
            Content area size.
        """
        return self.content_region.size

    @property
    def outer_size(self) -> Size:
        """The size of the widget (including padding and border).

        Returns:
            Outer size.
        """
        return self._size

    @property
    def container_size(self) -> Size:
        """The size of the container (parent widget).

        Returns:
            Container size.
        """
        return self._container_size

    @property
    def content_region(self) -> Region:
        """Gets an absolute region containing the content (minus padding and border).

        Returns:
            Screen region that contains a widget's content.
        """
        content_region = self.region.shrink(self.styles.gutter)
        return content_region

    @property
    def scrollable_content_region(self) -> Region:
        """Gets an absolute region containing the scrollable content (minus padding, border, and scrollbars).

        Returns:
            Screen region that contains a widget's content.
        """
        content_region = self.region.shrink(self.styles.gutter).shrink(
            self.scrollbar_gutter
        )
        return content_region

    @property
    def content_offset(self) -> Offset:
        """An offset from the Widget origin where the content begins.

        Returns:
            Offset from widget's origin.

        """
        x, y = self.gutter.top_left
        return Offset(x, y)

    @property
    def content_size(self) -> Size:
        """Get the size of the content area."""
        return self.region.shrink(self.styles.gutter).size

    @property
    def region(self) -> Region:
        """The region occupied by this widget, relative to the Screen.

        Raises:
            NoScreen: If there is no screen.
            errors.NoWidget: If the widget is not on the screen.

        Returns:
            Region within screen occupied by widget.
        """
        try:
            return self.screen.find_widget(self).region
        except NoScreen:
            return Region()
        except errors.NoWidget:
            return Region()

    @property
    def container_viewport(self) -> Region:
        """The viewport region (parent window).

        Returns:
            The region that contains this widget.
        """
        if self.parent is None:
            return self.size.region
        assert isinstance(self.parent, Widget)
        return self.parent.region

    @property
    def virtual_region(self) -> Region:
        """The widget region relative to it's container. Which may not be visible,
        depending on scroll offset.
        """
        try:
            return self.screen.find_widget(self).virtual_region
        except NoScreen:
            return Region()
        except errors.NoWidget:
            return Region()

    @property
    def window_region(self) -> Region:
        """The region within the scrollable area that is currently visible.

        Returns:
            New region.
        """
        window_region = self.region.at_offset(self.scroll_offset)
        return window_region

    @property
    def virtual_region_with_margin(self) -> Region:
        """The widget region relative to its container (*including margin*), which may not be visible,
        depending on the scroll offset.

        Returns:
            The virtual region of the Widget, inclusive of its margin.
        """
        return self.virtual_region.grow(self.styles.margin)

    @property
    def _self_or_ancestors_disabled(self) -> bool:
        """Is this widget or any of its ancestors disabled?"""
        return any(
            node.disabled
            for node in self.ancestors_with_self
            if isinstance(node, Widget)
        )

    @property
    def focusable(self) -> bool:
        """Can this widget currently receive focus?"""
        return self.can_focus and not self._self_or_ancestors_disabled

    @property
    def focusable_children(self) -> list[Widget]:
        """Get the children which may be focused.

        Returns:
            List of widgets that can receive focus.

        """
        focusable = [child for child in self._nodes if child.display and child.visible]
        return sorted(focusable, key=attrgetter("_focus_sort_key"))

    @property
    def _focus_sort_key(self) -> tuple[int, int]:
        """Key function to sort widgets in to focus order."""
        x, y, _, _ = self.virtual_region
        top, _, _, left = self.styles.margin
        return y - top, x - left

    @property
    def scroll_offset(self) -> Offset:
        """Get the current scroll offset.

        Returns:
            Offset a container has been scrolled by.
        """
        return Offset(round(self.scroll_x), round(self.scroll_y))

    @property
    def is_transparent(self) -> bool:
        """Check if the background styles is not set.

        Returns:
            ``True`` if there is background color, otherwise ``False``.
        """
        return self.is_scrollable and self.styles.background.is_transparent

    @property
    def _console(self) -> Console:
        """Get the current console.

        Returns:
            A Rich console object.

        """
        return active_app.get().console

    def animate(
        self,
        attribute: str,
        value: float | Animatable,
        *,
        final_value: object = ...,
        duration: float | None = None,
        speed: float | None = None,
        delay: float = 0.0,
        easing: EasingFunction | str = DEFAULT_EASING,
        on_complete: CallbackType | None = None,
    ) -> None:
        """Animate an attribute.

        Args:
            attribute: Name of the attribute to animate.
            value: The value to animate to.
            final_value: The final value of the animation. Defaults to `value` if not set.
            duration: The duration of the animate. Defaults to None.
            speed: The speed of the animation. Defaults to None.
            delay: A delay (in seconds) before the animation starts. Defaults to 0.0.
            easing: An easing method. Defaults to "in_out_cubic".
            on_complete: A callable to invoke when the animation is finished. Defaults to None.

        """
        if self._animate is None:
            self._animate = self.app.animator.bind(self)
        assert self._animate is not None
        self._animate(
            attribute,
            value,
            final_value=final_value,
            duration=duration,
            speed=speed,
            delay=delay,
            easing=easing,
            on_complete=on_complete,
        )

    @property
    def _layout(self) -> Layout:
        """Get the layout object if set in styles, or a default layout.

        Returns:
            A layout object.

        """
        return self.styles.layout or self._default_layout

    @property
    def is_container(self) -> bool:
        """Check if this widget is a container (contains other widgets).

        Returns:
            True if this widget is a container.
        """
        return self.styles.layout is not None or bool(self._nodes)

    @property
    def is_scrollable(self) -> bool:
        """Check if this Widget may be scrolled.

        Returns:
            True if this widget may be scrolled.
        """
        return self.styles.layout is not None or bool(self._nodes)

    @property
    def layer(self) -> str:
        """Get the name of this widgets layer.

        Returns:
            Name of layer.

        """
        return self.styles.layer or "default"

    @property
    def layers(self) -> tuple[str, ...]:
        """Layers of from parent.

        Returns:
            Tuple of layer names.
        """
        for node in self.ancestors_with_self:
            if not isinstance(node, Widget):
                break
            if node.styles.has_rule("layers"):
                return node.styles.layers
        return ("default",)

    @property
    def link_style(self) -> Style:
        """Style of links."""
        styles = self.styles
        _, background = self.background_colors
        link_background = background + styles.link_background
        link_color = link_background + (
            link_background.get_contrast_text(styles.link_color.a)
            if styles.auto_link_color
            else styles.link_color
        )
        style = styles.link_style + Style.from_color(
            link_color.rich_color,
            link_background.rich_color,
        )
        return style

    @property
    def link_hover_style(self) -> Style:
        """Style of links with mouse hover."""
        styles = self.styles
        _, background = self.background_colors
        hover_background = background + styles.link_hover_background
        hover_color = hover_background + (
            hover_background.get_contrast_text(styles.link_hover_color.a)
            if styles.auto_link_hover_color
            else styles.link_hover_color
        )
        style = styles.link_hover_style + Style.from_color(
            hover_color.rich_color,
            hover_background.rich_color,
        )
        return style

    def _set_dirty(self, *regions: Region) -> None:
        """Set the Widget as 'dirty' (requiring re-paint).

        Regions should be specified as positional args. If no regions are added, then
        the entire widget will be considered dirty.

        Args:
            *regions: Regions which require a repaint.

        """
        if regions:
            content_offset = self.content_offset
            widget_regions = [region.translate(content_offset) for region in regions]
            self._dirty_regions.update(widget_regions)
            self._repaint_regions.update(widget_regions)
            self._styles_cache.set_dirty(*widget_regions)
        else:
            self._dirty_regions.clear()
            self._repaint_regions.clear()
            self._styles_cache.clear()
            self._dirty_regions.add(self.outer_size.region)
            self._repaint_regions.add(self.outer_size.region)

    def _exchange_repaint_regions(self) -> Collection[Region]:
        """Get a copy of the regions which need a repaint, and clear internal cache.

        Returns:
            Regions to repaint.
        """
        regions = self._repaint_regions.copy()
        self._repaint_regions.clear()
        return regions

    def _scroll_to(
        self,
        x: float | None = None,
        y: float | None = None,
        *,
        animate: bool = True,
        speed: float | None = None,
        duration: float | None = None,
        easing: EasingFunction | str | None = None,
        force: bool = False,
    ) -> bool:
        """Scroll to a given (absolute) coordinate, optionally animating.

        Args:
            x: X coordinate (column) to scroll to, or `None` for no change.
            y: Y coordinate (row) to scroll to, or `None` for no change.
            animate: Animate to new scroll position.
            speed: Speed of scroll if `animate` is `True`. Or `None` to use duration.
            duration: Duration of animation, if `animate` is `True` and speed is `None`.
            easing: An easing method for the scrolling animation.
            force: Force scrolling even when prohibited by overflow styling. Defaults to `False`.

        Returns:
            `True` if the scroll position changed, otherwise `False`.
        """
        maybe_scroll_x = x is not None and (self.allow_horizontal_scroll or force)
        maybe_scroll_y = y is not None and (self.allow_vertical_scroll or force)
        scrolled_x = scrolled_y = False
        if animate:
            # TODO: configure animation speed
            if duration is None and speed is None:
                speed = 50

            if easing is None:
                easing = DEFAULT_SCROLL_EASING

            if maybe_scroll_x:
                assert x is not None
                self.scroll_target_x = x
                if x != self.scroll_x:
                    self.animate(
                        "scroll_x",
                        self.scroll_target_x,
                        speed=speed,
                        duration=duration,
                        easing=easing,
                    )
                    scrolled_x = True
            if maybe_scroll_y:
                assert y is not None
                self.scroll_target_y = y
                if y != self.scroll_y:
                    self.animate(
                        "scroll_y",
                        self.scroll_target_y,
                        speed=speed,
                        duration=duration,
                        easing=easing,
                    )
                    scrolled_y = True

        else:
            if maybe_scroll_x:
                assert x is not None
                scroll_x = self.scroll_x
                self.scroll_target_x = self.scroll_x = x
                scrolled_x = scroll_x != self.scroll_x
            if maybe_scroll_y:
                assert y is not None
                scroll_y = self.scroll_y
                self.scroll_target_y = self.scroll_y = y
                scrolled_y = scroll_y != self.scroll_y

        return scrolled_x or scrolled_y

    def scroll_to(
        self,
        x: float | None = None,
        y: float | None = None,
        *,
        animate: bool = True,
        speed: float | None = None,
        duration: float | None = None,
        easing: EasingFunction | str | None = None,
        force: bool = False,
    ) -> None:
        """Scroll to a given (absolute) coordinate, optionally animating.

        Args:
            x: X coordinate (column) to scroll to, or None for no change. Defaults to None.
            y: Y coordinate (row) to scroll to, or None for no change. Defaults to None.
            animate: Animate to new scroll position. Defaults to True.
            speed: Speed of scroll if animate is True. Or None to use duration.
            duration: Duration of animation, if animate is True and speed is None.
            easing: An easing method for the scrolling animation. Defaults to "None",
                which will result in Textual choosing the default scrolling easing function.
            force: Force scrolling even when prohibited by overflow styling. Defaults to `False`.

        Note:
            The call to scroll is made after the next refresh.
        """
        self.call_after_refresh(
            self._scroll_to,
            x,
            y,
            animate=animate,
            speed=speed,
            duration=duration,
            easing=easing,
            force=force,
        )

    def scroll_relative(
        self,
        x: float | None = None,
        y: float | None = None,
        *,
        animate: bool = True,
        speed: float | None = None,
        duration: float | None = None,
        easing: EasingFunction | str | None = None,
        force: bool = False,
    ) -> None:
        """Scroll relative to current position.

        Args:
<<<<<<< HEAD
            x: X distance (columns) to scroll, or ``None`` for no change.
            y: Y distance (rows) to scroll, or ``None`` for no change.
            animate: Animate to new scroll position.
            speed: Speed of scroll if animate is `True`. Or `None` to use duration.
            duration: Duration of animation, if animate is `True` and speed is `None`.
            easing: An easing method for the scrolling animation.
            force: Force scrolling even when prohibited by overflow styling.

        Returns:
            `True` if the scroll position changed, otherwise `False`.
=======
            x: X distance (columns) to scroll, or ``None`` for no change. Defaults to None.
            y: Y distance (rows) to scroll, or ``None`` for no change. Defaults to None.
            animate: Animate to new scroll position. Defaults to False.
            speed: Speed of scroll if animate is True. Or None to use duration.
            duration: Duration of animation, if animate is True and speed is None.
            easing: An easing method for the scrolling animation. Defaults to "None",
                which will result in Textual choosing the configured default scrolling easing function.
            force: Force scrolling even when prohibited by overflow styling. Defaults to `False`.
>>>>>>> a283689d
        """
        self.scroll_to(
            None if x is None else (self.scroll_x + x),
            None if y is None else (self.scroll_y + y),
            animate=animate,
            speed=speed,
            duration=duration,
            easing=easing,
            force=force,
        )

    def scroll_home(
        self,
        *,
        animate: bool = True,
        speed: float | None = None,
        duration: float | None = None,
        easing: EasingFunction | str | None = None,
        force: bool = False,
    ) -> None:
        """Scroll to home position.

        Args:
<<<<<<< HEAD
            animate: Animate scroll.
            speed: Speed of scroll if animate is `True`; or `None` to use duration.
            duration: Duration of animation, if animate is `True` and speed is `None`.
            easing: An easing method for the scrolling animation.
            force: Force scrolling even when prohibited by overflow styling.

        Returns:
            True if any scrolling was done.
=======
            animate: Animate scroll. Defaults to True.
            speed: Speed of scroll if animate is True. Or None to use duration.
            duration: Duration of animation, if animate is True and speed is None.
            easing: An easing method for the scrolling animation. Defaults to "None",
                which will result in Textual choosing the configured default scrolling easing function.
            force: Force scrolling even when prohibited by overflow styling. Defaults to `False`.
>>>>>>> a283689d
        """
        if speed is None and duration is None:
            duration = 1.0
        self.scroll_to(
            0,
            0,
            animate=animate,
            speed=speed,
            duration=duration,
            easing=easing,
            force=force,
        )

    def scroll_end(
        self,
        *,
        animate: bool = True,
        speed: float | None = None,
        duration: float | None = None,
        easing: EasingFunction | str | None = None,
        force: bool = False,
    ) -> None:
        """Scroll to the end of the container.

        Args:
<<<<<<< HEAD
            animate: Animate scroll.
            speed: Speed of scroll if `animate` is `True`. Or `None` to use duration.
            duration: Duration of animation, if animate is `True` and speed is `None`.
            easing: An easing method for the scrolling animation.
            force: Force scrolling even when prohibited by overflow styling.

        Returns:
            True if any scrolling was done.
=======
            animate: Animate scroll. Defaults to True.
            speed: Speed of scroll if animate is True. Or None to use duration.
            duration: Duration of animation, if animate is True and speed is None.
            easing: An easing method for the scrolling animation. Defaults to "None",
                which will result in Textual choosing the configured default scrolling easing function.
            force: Force scrolling even when prohibited by overflow styling. Defaults to `False`.
>>>>>>> a283689d
        """
        if speed is None and duration is None:
            duration = 1.0

        # In most cases we'd call self.scroll_to and let it handle the call
        # to do things after a refresh, but here we need the refresh to
        # happen first so that we can get the new self.max_scroll_y (that
        # is, we need the layout to work out and then figure out how big
        # things are). Because of this we'll create a closure over the call
        # here and make our own call to call_after_refresh.
        def _lazily_scroll_end() -> None:
            """Scroll to the end of the widget."""
            self._scroll_to(
                0,
                self.max_scroll_y,
                animate=animate,
                speed=speed,
                duration=duration,
                easing=easing,
                force=force,
            )

        self.call_after_refresh(_lazily_scroll_end)

    def scroll_left(
        self,
        *,
        animate: bool = True,
        speed: float | None = None,
        duration: float | None = None,
        easing: EasingFunction | str | None = None,
        force: bool = False,
    ) -> None:
        """Scroll one cell left.

        Args:
            animate: Animate scroll. Defaults to True.
            speed: Speed of scroll if animate is True. Or None to use duration.
            duration: Duration of animation, if animate is True and speed is None.
            easing: An easing method for the scrolling animation. Defaults to "None",
                which will result in Textual choosing the configured default scrolling easing function.
            force: Force scrolling even when prohibited by overflow styling. Defaults to `False`.
        """
        self.scroll_to(
            x=self.scroll_target_x - 1,
            animate=animate,
            speed=speed,
            duration=duration,
            easing=easing,
            force=force,
        )

    def _scroll_left_for_pointer(
        self,
        *,
        animate: bool = True,
        speed: float | None = None,
        duration: float | None = None,
        easing: EasingFunction | str | None = None,
        force: bool = False,
    ) -> bool:
        """Scroll left one position, taking scroll sensitivity into account.

        Args:
            animate: Animate scroll. Defaults to True.
            speed: Speed of scroll if animate is True. Or None to use duration.
            duration: Duration of animation, if animate is True and speed is None.
            easing: An easing method for the scrolling animation. Defaults to "None",
                which will result in Textual choosing the configured default scrolling easing function.
            force: Force scrolling even when prohibited by overflow styling. Defaults to `False`.

        Returns:
            True if any scrolling was done.

        Note:
            How much is scrolled is controlled by
            [App.scroll_sensitivity_x][textual.app.App.scroll_sensitivity_x].
        """
        return self._scroll_to(
            x=self.scroll_target_x - self.app.scroll_sensitivity_x,
            animate=animate,
            speed=speed,
            duration=duration,
            easing=easing,
            force=force,
        )

    def scroll_right(
        self,
        *,
        animate: bool = True,
        speed: float | None = None,
        duration: float | None = None,
        easing: EasingFunction | str | None = None,
        force: bool = False,
    ) -> None:
        """Scroll one cell right.

        Args:
            animate: Animate scroll. Defaults to True.
            speed: Speed of scroll if animate is True. Or None to use duration.
            duration: Duration of animation, if animate is True and speed is None.
            easing: An easing method for the scrolling animation. Defaults to "None",
                which will result in Textual choosing the configured default scrolling easing function.
            force: Force scrolling even when prohibited by overflow styling. Defaults to `False`.
        """
        self.scroll_to(
            x=self.scroll_target_x + 1,
            animate=animate,
            speed=speed,
            duration=duration,
            easing=easing,
            force=force,
        )

    def _scroll_right_for_pointer(
        self,
        *,
        animate: bool = True,
        speed: float | None = None,
        duration: float | None = None,
        easing: EasingFunction | str | None = None,
        force: bool = False,
    ) -> bool:
        """Scroll right one position, taking scroll sensitivity into account.

        Args:
            animate: Animate scroll. Defaults to True.
            speed: Speed of scroll if animate is True. Or None to use duration.
            duration: Duration of animation, if animate is True and speed is None.
            easing: An easing method for the scrolling animation. Defaults to "None",
                which will result in Textual choosing the configured default scrolling easing function.
            force: Force scrolling even when prohibited by overflow styling. Defaults to `False`.

        Returns:
            True if any scrolling was done.

        Note:
            How much is scrolled is controlled by
            [App.scroll_sensitivity_x][textual.app.App.scroll_sensitivity_x].
        """
        return self._scroll_to(
            x=self.scroll_target_x + self.app.scroll_sensitivity_x,
            animate=animate,
            speed=speed,
            duration=duration,
            easing=easing,
            force=force,
        )

    def scroll_down(
        self,
        *,
        animate: bool = True,
        speed: float | None = None,
        duration: float | None = None,
        easing: EasingFunction | str | None = None,
        force: bool = False,
    ) -> None:
        """Scroll one line down.

        Args:
            animate: Animate scroll. Defaults to True.
            speed: Speed of scroll if animate is True. Or None to use duration.
            duration: Duration of animation, if animate is True and speed is None.
            easing: An easing method for the scrolling animation. Defaults to "None",
                which will result in Textual choosing the configured default scrolling easing function.
            force: Force scrolling even when prohibited by overflow styling. Defaults to `False`.
        """
        self.scroll_to(
            y=self.scroll_target_y + 1,
            animate=animate,
            speed=speed,
            duration=duration,
            easing=easing,
            force=force,
        )

    def _scroll_down_for_pointer(
        self,
        *,
        animate: bool = True,
        speed: float | None = None,
        duration: float | None = None,
        easing: EasingFunction | str | None = None,
        force: bool = False,
    ) -> bool:
        """Scroll down one position, taking scroll sensitivity into account.

        Args:
            animate: Animate scroll. Defaults to True.
            speed: Speed of scroll if animate is True. Or None to use duration.
            duration: Duration of animation, if animate is True and speed is None.
            easing: An easing method for the scrolling animation. Defaults to "None",
                which will result in Textual choosing the configured default scrolling easing function.
            force: Force scrolling even when prohibited by overflow styling. Defaults to `False`.

        Returns:
            True if any scrolling was done.

        Note:
            How much is scrolled is controlled by
            [App.scroll_sensitivity_y][textual.app.App.scroll_sensitivity_y].
        """
        return self._scroll_to(
            y=self.scroll_target_y + self.app.scroll_sensitivity_y,
            animate=animate,
            speed=speed,
            duration=duration,
            easing=easing,
            force=force,
        )

    def scroll_up(
        self,
        *,
        animate: bool = True,
        speed: float | None = None,
        duration: float | None = None,
        easing: EasingFunction | str | None = None,
        force: bool = False,
    ) -> None:
        """Scroll one line up.

        Args:
            animate: Animate scroll. Defaults to True.
            speed: Speed of scroll if animate is True. Or None to use duration.
            duration: Duration of animation, if animate is True and speed is None.
            easing: An easing method for the scrolling animation. Defaults to "None",
                which will result in Textual choosing the configured default scrolling easing function.
            force: Force scrolling even when prohibited by overflow styling. Defaults to `False`.
        """
        self.scroll_to(
            y=self.scroll_target_y - 1,
            animate=animate,
            speed=speed,
            duration=duration,
            easing=easing,
            force=force,
        )

    def _scroll_up_for_pointer(
        self,
        *,
        animate: bool = True,
        speed: float | None = None,
        duration: float | None = None,
        easing: EasingFunction | str | None = None,
        force: bool = False,
    ) -> bool:
        """Scroll up one position, taking scroll sensitivity into account.

        Args:
            animate: Animate scroll. Defaults to True.
            speed: Speed of scroll if animate is True. Or None to use duration.
            duration: Duration of animation, if animate is True and speed is None.
            easing: An easing method for the scrolling animation. Defaults to "None",
                which will result in Textual choosing the configured default scrolling easing function.
            force: Force scrolling even when prohibited by overflow styling. Defaults to `False`.

        Returns:
            True if any scrolling was done.

        Note:
            How much is scrolled is controlled by
            [App.scroll_sensitivity_y][textual.app.App.scroll_sensitivity_y].
        """
        return self._scroll_to(
            y=self.scroll_target_y - self.app.scroll_sensitivity_y,
            animate=animate,
            speed=speed,
            duration=duration,
            easing=easing,
            force=force,
        )

    def scroll_page_up(
        self,
        *,
        animate: bool = True,
        speed: float | None = None,
        duration: float | None = None,
        easing: EasingFunction | str | None = None,
        force: bool = False,
    ) -> None:
        """Scroll one page up.

        Args:
            animate: Animate scroll. Defaults to True.
            speed: Speed of scroll if animate is True. Or None to use duration.
            duration: Duration of animation, if animate is True and speed is None.
            easing: An easing method for the scrolling animation. Defaults to "None",
                which will result in Textual choosing the configured default scrolling easing function.
            force: Force scrolling even when prohibited by overflow styling. Defaults to `False`.
        """
        self.scroll_to(
            y=self.scroll_y - self.container_size.height,
            animate=animate,
            speed=speed,
            duration=duration,
            easing=easing,
            force=force,
        )

    def scroll_page_down(
        self,
        *,
        animate: bool = True,
        speed: float | None = None,
        duration: float | None = None,
        easing: EasingFunction | str | None = None,
        force: bool = False,
    ) -> None:
        """Scroll one page down.

        Args:
            animate: Animate scroll. Defaults to True.
            speed: Speed of scroll if animate is True. Or None to use duration.
            duration: Duration of animation, if animate is True and speed is None.
            easing: An easing method for the scrolling animation. Defaults to "None",
                which will result in Textual choosing the configured default scrolling easing function.
            force: Force scrolling even when prohibited by overflow styling. Defaults to `False`.
        """
        self.scroll_to(
            y=self.scroll_y + self.container_size.height,
            animate=animate,
            speed=speed,
            duration=duration,
            easing=easing,
            force=force,
        )

    def scroll_page_left(
        self,
        *,
        animate: bool = True,
        speed: float | None = None,
        duration: float | None = None,
        easing: EasingFunction | str | None = None,
        force: bool = False,
    ) -> None:
        """Scroll one page left.

        Args:
            animate: Animate scroll. Defaults to True.
            speed: Speed of scroll if animate is True. Or None to use duration.
            duration: Duration of animation, if animate is True and speed is None.
            easing: An easing method for the scrolling animation. Defaults to "None",
                which will result in Textual choosing the configured default scrolling easing function.
            force: Force scrolling even when prohibited by overflow styling. Defaults to `False`.
        """
        if speed is None and duration is None:
            duration = 0.3
        self.scroll_to(
            x=self.scroll_x - self.container_size.width,
            animate=animate,
            speed=speed,
            duration=duration,
            easing=easing,
            force=force,
        )

    def scroll_page_right(
        self,
        *,
        animate: bool = True,
        speed: float | None = None,
        duration: float | None = None,
        easing: EasingFunction | str | None = None,
        force: bool = False,
    ) -> None:
        """Scroll one page right.

        Args:
            animate: Animate scroll. Defaults to True.
            speed: Speed of scroll if animate is True. Or None to use duration.
            duration: Duration of animation, if animate is True and speed is None.
            easing: An easing method for the scrolling animation. Defaults to "None",
                which will result in Textual choosing the configured default scrolling easing function.
            force: Force scrolling even when prohibited by overflow styling. Defaults to `False`.
        """
        if speed is None and duration is None:
            duration = 0.3
        self.scroll_to(
            x=self.scroll_x + self.container_size.width,
            animate=animate,
            speed=speed,
            duration=duration,
            easing=easing,
            force=force,
        )

    def scroll_to_widget(
        self,
        widget: Widget,
        *,
        animate: bool = True,
        speed: float | None = None,
        duration: float | None = None,
        easing: EasingFunction | str | None = None,
        top: bool = False,
        force: bool = False,
    ) -> bool:
        """Scroll scrolling to bring a widget in to view.

        Args:
            widget: A descendant widget.
            animate: True to animate, or False to jump. Defaults to True.
            speed: Speed of scroll if animate is True. Or None to use duration.
            duration: Duration of animation, if animate is True and speed is None.
            easing: An easing method for the scrolling animation. Defaults to "None",
                which will result in Textual choosing the configured default scrolling easing function.
            top: Scroll widget to top of container. Defaults to False.
            force: Force scrolling even when prohibited by overflow styling. Defaults to `False`.

        Returns:
            True if any scrolling has occurred in any descendant, otherwise False.
        """

        # Grow the region by the margin so to keep the margin in view.
        region = widget.virtual_region_with_margin
        scrolled = False

        while isinstance(widget.parent, Widget) and widget is not self:
            container = widget.parent

            if widget.styles.dock:
                scroll_offset = Offset(0, 0)
            else:
                scroll_offset = container.scroll_to_region(
                    region,
                    spacing=widget.parent.gutter,
                    animate=animate,
                    speed=speed,
                    duration=duration,
                    top=top,
                    easing=easing,
                    force=force,
                )
                if scroll_offset:
                    scrolled = True

            # Adjust the region by the amount we just scrolled it, and convert to
            # it's parent's virtual coordinate system.
            region = (
                (
                    region.translate(-scroll_offset)
                    .translate(-widget.scroll_offset)
                    .translate(container.virtual_region.offset)
                )
                .grow(container.styles.margin)
                .intersection(container.virtual_region)
            )
            widget = container
        return scrolled

    def scroll_to_region(
        self,
        region: Region,
        *,
        spacing: Spacing | None = None,
        animate: bool = True,
        speed: float | None = None,
        duration: float | None = None,
        easing: EasingFunction | str | None = None,
        top: bool = False,
        force: bool = False,
    ) -> Offset:
        """Scrolls a given region in to view, if required.

        This method will scroll the least distance required to move `region` fully within
        the scrollable area.

        Args:
            region: A region that should be visible.
            spacing: Optional spacing around the region. Defaults to None.
            animate: True to animate, or False to jump. Defaults to True.
            speed: Speed of scroll if animate is True. Or None to use duration.
            duration: Duration of animation, if animate is True and speed is None.
            easing: An easing method for the scrolling animation. Defaults to "None",
                which will result in Textual choosing the configured default scrolling easing function.
            top: Scroll region to top of container. Defaults to False.
            force: Force scrolling even when prohibited by overflow styling. Defaults to `False`.

        Returns:
            The distance that was scrolled.
        """
        window = self.scrollable_content_region.at_offset(self.scroll_offset)
        if spacing is not None:
            window = window.shrink(spacing)

        if window in region and not top:
            return Offset()

        delta_x, delta_y = Region.get_scroll_to_visible(window, region, top=top)
        scroll_x, scroll_y = self.scroll_offset
        delta = Offset(
            clamp(scroll_x + delta_x, 0, self.max_scroll_x) - scroll_x,
            clamp(scroll_y + delta_y, 0, self.max_scroll_y) - scroll_y,
        )
        if delta:
            if speed is None and duration is None:
                duration = 0.2
            self.scroll_relative(
                delta.x or None,
                delta.y or None,
                animate=animate if (abs(delta_y) > 1 or delta_x) else False,
                speed=speed,
                duration=duration,
                easing=easing,
                force=force,
            )
        return delta

    def scroll_visible(
        self,
        animate: bool = True,
        *,
        speed: float | None = None,
        duration: float | None = None,
        top: bool = False,
        easing: EasingFunction | str | None = None,
        force: bool = False,
    ) -> None:
        """Scroll the container to make this widget visible.

        Args:
            animate: _description_. Defaults to True.
            speed: _description_. Defaults to None.
            duration: _description_. Defaults to None.
            top: Scroll to top of container. Defaults to False.
            easing: An easing method for the scrolling animation. Defaults to "None",
                which will result in Textual choosing the configured default scrolling easing function.
            force: Force scrolling even when prohibited by overflow styling. Defaults to `False`.
        """
        parent = self.parent
        if isinstance(parent, Widget):
            self.call_after_refresh(
                parent.scroll_to_widget,
                self,
                animate=animate,
                speed=speed,
                duration=duration,
                top=top,
                easing=easing,
                force=force,
            )

    def __init_subclass__(
        cls,
        can_focus: bool | None = None,
        can_focus_children: bool | None = None,
        inherit_css: bool = True,
        inherit_bindings: bool = True,
    ) -> None:
        base = cls.__mro__[0]
        super().__init_subclass__(
            inherit_css=inherit_css,
            inherit_bindings=inherit_bindings,
        )
        if issubclass(base, Widget):
            cls.can_focus = base.can_focus if can_focus is None else can_focus
            cls.can_focus_children = (
                base.can_focus_children
                if can_focus_children is None
                else can_focus_children
            )

    def __rich_repr__(self) -> rich.repr.Result:
        yield "id", self.id, None
        if self.name:
            yield "name", self.name
        if self.classes:
            yield "classes", set(self.classes)
        pseudo_classes = self.pseudo_classes
        if pseudo_classes:
            yield "pseudo_classes", set(pseudo_classes)

    def _get_scrollable_region(self, region: Region) -> Region:
        """Adjusts the Widget region to accommodate scrollbars.

        Args:
            region: A region for the widget.

        Returns:
            The widget region minus scrollbars.
        """
        show_vertical_scrollbar, show_horizontal_scrollbar = self.scrollbars_enabled

        styles = self.styles
        scrollbar_size_horizontal = styles.scrollbar_size_horizontal
        scrollbar_size_vertical = styles.scrollbar_size_vertical

        if styles.scrollbar_gutter == "stable":
            # Let's _always_ reserve some space, whether the scrollbar is actually displayed or not:
            show_vertical_scrollbar = True
            scrollbar_size_vertical = styles.scrollbar_size_vertical

        if show_horizontal_scrollbar and show_vertical_scrollbar:
            (region, _, _, _) = region.split(
                -scrollbar_size_vertical,
                -scrollbar_size_horizontal,
            )
        elif show_vertical_scrollbar:
            region, _ = region.split_vertical(-scrollbar_size_vertical)
        elif show_horizontal_scrollbar:
            region, _ = region.split_horizontal(-scrollbar_size_horizontal)
        return region

    def _arrange_scrollbars(self, region: Region) -> Iterable[tuple[Widget, Region]]:
        """Arrange the 'chrome' widgets (typically scrollbars) for a layout element.

        Args:
            region: The containing region.

        Returns:
            Tuples of scrollbar Widget and region.

        """

        show_vertical_scrollbar, show_horizontal_scrollbar = self.scrollbars_enabled

        scrollbar_size_horizontal = self.scrollbar_size_horizontal
        scrollbar_size_vertical = self.scrollbar_size_vertical

        if show_horizontal_scrollbar and show_vertical_scrollbar:
            (
                _,
                vertical_scrollbar_region,
                horizontal_scrollbar_region,
                scrollbar_corner_gap,
            ) = region.split(
                -scrollbar_size_vertical,
                -scrollbar_size_horizontal,
            )
            if scrollbar_corner_gap:
                yield self.scrollbar_corner, scrollbar_corner_gap
            if vertical_scrollbar_region:
                yield self.vertical_scrollbar, vertical_scrollbar_region
            if horizontal_scrollbar_region:
                yield self.horizontal_scrollbar, horizontal_scrollbar_region

        elif show_vertical_scrollbar:
            _, scrollbar_region = region.split_vertical(-scrollbar_size_vertical)
            if scrollbar_region:
                yield self.vertical_scrollbar, scrollbar_region
        elif show_horizontal_scrollbar:
            _, scrollbar_region = region.split_horizontal(-scrollbar_size_horizontal)
            if scrollbar_region:
                yield self.horizontal_scrollbar, scrollbar_region

    def get_pseudo_classes(self) -> Iterable[str]:
        """Pseudo classes for a widget.

        Returns:
            Names of the pseudo classes.

        """
        node = self
        while isinstance(node, Widget):
            if node.disabled:
                yield "disabled"
                break
            node = node._parent
        else:
            yield "enabled"
        if self.mouse_over:
            yield "hover"
        if self.has_focus:
            yield "focus"
        try:
            focused = self.screen.focused
        except NoScreen:
            pass
        else:
            if focused:
                node = focused
                while node is not None:
                    if node is self:
                        yield "focus-within"
                        break
                    node = node._parent

    def post_render(self, renderable: RenderableType) -> ConsoleRenderable:
        """Applies style attributes to the default renderable.

        Returns:
            A new renderable.
        """
        text_justify: JustifyMethod | None = None
        if self.styles.has_rule("text_align"):
            text_align: JustifyMethod = cast(JustifyMethod, self.styles.text_align)
            text_justify = _JUSTIFY_MAP.get(text_align, text_align)

        if isinstance(renderable, str):
            renderable = Text.from_markup(renderable, justify=text_justify)

        if (
            isinstance(renderable, Text)
            and text_justify is not None
            and renderable.justify is None
        ):
            renderable.justify = text_justify

        renderable = _Styled(
            renderable, self.rich_style, self.link_style if self.auto_links else None
        )

        return renderable

    def watch_mouse_over(self, value: bool) -> None:
        """Update from CSS if mouse over state changes."""
        if self._has_hover_style:
            self._update_styles()

    def watch_has_focus(self, value: bool) -> None:
        """Update from CSS if has focus state changes."""
        self._update_styles()

    def watch_disabled(self) -> None:
        """Update the styles of the widget and its children when disabled is toggled."""
        self._update_styles()

    def _size_updated(
        self, size: Size, virtual_size: Size, container_size: Size, layout: bool = True
    ) -> bool:
        """Called when the widget's size is updated.

        Args:
            size: Screen size.
            virtual_size: Virtual (scrollable) size.
            container_size: Container size (size of parent).
            layout: Perform layout if required.

        Returns:
            True if anything changed, or False if nothing changed.
        """
        if (
            self._size != size
            or self.virtual_size != virtual_size
            or self._container_size != container_size
        ):
            self._size = size
            if layout:
                self.virtual_size = virtual_size
            else:
                self._reactive_virtual_size = virtual_size
            self._container_size = container_size
            if self.is_scrollable:
                self._scroll_update(virtual_size)
            return True
        else:
            return False

    def _scroll_update(self, virtual_size: Size) -> None:
        """Update scrollbars visibility and dimensions.

        Args:
            virtual_size: Virtual size.
        """
        self._refresh_scrollbars()
        width, height = self.container_size

        if self.show_vertical_scrollbar:
            self.vertical_scrollbar.window_virtual_size = virtual_size.height
            self.vertical_scrollbar.window_size = (
                height - self.scrollbar_size_horizontal
            )
        if self.show_horizontal_scrollbar:
            self.horizontal_scrollbar.window_virtual_size = virtual_size.width
            self.horizontal_scrollbar.window_size = width - self.scrollbar_size_vertical

        self.scroll_x = self.validate_scroll_x(self.scroll_x)
        self.scroll_y = self.validate_scroll_y(self.scroll_y)

    def _render_content(self) -> None:
        """Render all lines."""
        width, height = self.size
        renderable = self.render()
        renderable = self.post_render(renderable)
        options = self._console.options.update_dimensions(width, height).update(
            highlight=False
        )

        segments = self._console.render(renderable, options)
        lines = list(
            islice(
                Segment.split_and_crop_lines(
                    segments, width, include_new_lines=False, pad=False
                ),
                None,
                height,
            )
        )

        styles = self.styles
        align_horizontal, align_vertical = styles.content_align
        lines = list(
            align_lines(
                lines,
                Style(),
                self.size,
                align_horizontal,
                align_vertical,
            )
        )
        strips = [Strip(line, width) for line in lines]
        self._render_cache = RenderCache(self.size, strips)
        self._dirty_regions.clear()

    def render_line(self, y: int) -> Strip:
        """Render a line of content.

        Args:
            y: Y Coordinate of line.

        Returns:
            A rendered line.
        """
        if self._dirty_regions:
            self._render_content()
        try:
            line = self._render_cache.lines[y]
        except IndexError:
            line = Strip.blank(self.size.width, self.rich_style)
        return line

    def render_lines(self, crop: Region) -> list[Strip]:
        """Render the widget in to lines.

        Args:
            crop: Region within visible area to render.

        Returns:
            A list of list of segments.
        """
        strips = self._styles_cache.render_widget(self, crop)
        return strips

    def get_style_at(self, x: int, y: int) -> Style:
        """Get the Rich style in a widget at a given relative offset.

        Args:
            x: X coordinate relative to the widget.
            y: Y coordinate relative to the widget.

        Returns:
            A rich Style object.
        """
        offset = Offset(x, y)
        screen_offset = offset + self.region.offset

        widget, _ = self.screen.get_widget_at(*screen_offset)
        if widget is not self:
            return Style()
        return self.screen.get_style_at(*screen_offset)

    async def _forward_event(self, event: events.Event) -> None:
        event._set_forwarded()
        await self.post_message(event)

    def _refresh_scroll(self) -> None:
        """Refreshes the scroll position."""
        self._scroll_required = True
        self.check_idle()

    def refresh(
        self,
        *regions: Region,
        repaint: bool = True,
        layout: bool = False,
    ) -> None:
        """Initiate a refresh of the widget.

        This method sets an internal flag to perform a refresh, which will be done on the
        next idle event. Only one refresh will be done even if this method is called multiple times.

        By default this method will cause the content of the widget to refresh, but not change its size. You can also
        set `layout=True` to perform a layout.

        !!! warning

            It is rarely necessary to call this method explicitly. Updating styles or reactive attributes will
            do this automatically.

        Args:
            *regions: Additional screen regions to mark as dirty.
            repaint: Repaint the widget (will call render() again). Defaults to True.
            layout: Also layout widgets in the view. Defaults to False.
        """
        if layout and not self._layout_required:
            self._layout_required = True
            for ancestor in self.ancestors:
                if not isinstance(ancestor, Widget):
                    break
                ancestor._clear_arrangement_cache()

        if repaint:
            self._set_dirty(*regions)
            self._content_width_cache = (None, 0)
            self._content_height_cache = (None, 0)
            self._rich_style_cache.clear()
            self._repaint_required = True

        self.check_idle()

    def remove(self) -> AwaitRemove:
        """Remove the Widget from the DOM (effectively deleting it)

        Returns:
            An awaitable object that waits for the widget to be removed.
        """

        await_remove = self.app._remove_nodes([self])
        return await_remove

    def render(self) -> RenderableType:
        """Get renderable for widget.

        Returns:
            Any renderable
        """
        render = "" if self.is_container else self.css_identifier_styled
        return render

    def _render(self) -> ConsoleRenderable | RichCast:
        """Get renderable, promoting str to text as required.

        Returns:
            A renderable
        """
        renderable = self.render()
        if isinstance(renderable, str):
            return Text(renderable)
        return renderable

    async def action(self, action: str) -> None:
        """Perform a given action, with this widget as the default namespace.

        Args:
            action: Action encoded as a string.
        """
        await self.app.action(action, self)

    async def post_message(self, message: Message) -> bool:
        """Post a message to this widget.

        Args:
            message: Message to post.

        Returns:
            True if the message was posted, False if this widget was closed / closing.
        """
        if not self.check_message_enabled(message):
            return True
        if not self.is_running:
            self.log.warning(self, f"IS NOT RUNNING, {message!r} not sent")
        return await super().post_message(message)

    async def _on_idle(self, event: events.Idle) -> None:
        """Called when there are no more events on the queue.

        Args:
            event: Idle event.
        """
        if self._parent is not None and not self._closing:
            try:
                screen = self.screen
            except NoScreen:
                pass
            else:
                if self._scroll_required:
                    self._scroll_required = False
                    screen.post_message_no_wait(messages.UpdateScroll(self))
                if self._repaint_required:
                    self._repaint_required = False
                    screen.post_message_no_wait(messages.Update(self, self))
                if self._layout_required:
                    self._layout_required = False
                    screen.post_message_no_wait(messages.Layout(self))

    def focus(self, scroll_visible: bool = True) -> None:
        """Give focus to this widget.

        Args:
            scroll_visible: Scroll parent to make this widget
                visible. Defaults to True.
        """

        def set_focus(widget: Widget):
            """Callback to set the focus."""
            try:
                widget.screen.set_focus(self, scroll_visible=scroll_visible)
            except NoScreen:
                pass

        self.app.call_later(set_focus, self)

    def reset_focus(self) -> None:
        """Reset the focus (move it to the next available widget)."""
        try:
            self.screen._reset_focus(self)
        except NoScreen:
            pass

    def capture_mouse(self, capture: bool = True) -> None:
        """Capture (or release) the mouse.

        When captured, mouse events will go to this widget even when the pointer is not directly over the widget.

        Args:
            capture: True to capture or False to release. Defaults to True.
        """
        self.app.capture_mouse(self if capture else None)

    def release_mouse(self) -> None:
        """Release the mouse.

        Mouse events will only be sent when the mouse is over the widget.
        """
        self.app.capture_mouse(None)

    def check_message_enabled(self, message: Message) -> bool:
        """Check if a given message is enabled (allowed to be sent).

        Args:
            message: A message object

        Returns:
            `True` if the message will be sent, or `False` if it is disabled.
        """
        # Do the normal checking and get out if that fails.
        if not super().check_message_enabled(message):
            return False
        message_type = type(message)
        if self._is_prevented(message_type):
            return False
        # Otherwise, if this is a mouse event, the widget receiving the
        # event must not be disabled at this moment.
        return (
            not self._self_or_ancestors_disabled
            if isinstance(message, (events.MouseEvent, events.Enter, events.Leave))
            else True
        )

    async def broker_event(self, event_name: str, event: events.Event) -> bool:
        return await self.app._broker_event(event_name, event, default_namespace=self)

    def notify_style_update(self) -> None:
        self._rich_style_cache.clear()

    async def _on_mouse_down(self, event: events.MouseDown) -> None:
        await self.broker_event("mouse.down", event)

    async def _on_mouse_up(self, event: events.MouseUp) -> None:
        await self.broker_event("mouse.up", event)

    async def _on_click(self, event: events.Click) -> None:
        await self.broker_event("click", event)

    async def _on_key(self, event: events.Key) -> None:
        await self.handle_key(event)

    async def handle_key(self, event: events.Key) -> bool:
        return await self.dispatch_key(event)

    async def _on_compose(self) -> None:
        try:
            widgets = compose(self)
        except TypeError as error:
            raise TypeError(
                f"{self!r} compose() returned an invalid response; {error}"
            ) from error
        except Exception:
            self.app.panic(Traceback())
        else:
            await self.mount(*widgets)

    def _on_mount(self, event: events.Mount) -> None:
        if self.styles.overflow_y == "scroll":
            self.show_vertical_scrollbar = True
        if self.styles.overflow_x == "scroll":
            self.show_horizontal_scrollbar = True

    def _on_leave(self, event: events.Leave) -> None:
        self.mouse_over = False
        self.hover_style = Style()

    def _on_enter(self, event: events.Enter) -> None:
        self.mouse_over = True

    def _on_focus(self, event: events.Focus) -> None:
        self.has_focus = True
        self.refresh()
        self.post_message_no_wait(events.DescendantFocus(self))

    def _on_blur(self, event: events.Blur) -> None:
        self.has_focus = False
        self.refresh()
        self.post_message_no_wait(events.DescendantBlur(self))

    def _on_descendant_blur(self, event: events.DescendantBlur) -> None:
        if self._has_focus_within:
            self._update_styles()

    def _on_descendant_focus(self, event: events.DescendantBlur) -> None:
        if self._has_focus_within:
            self._update_styles()

    def _on_mouse_scroll_down(self, event: events.MouseScrollDown) -> None:
        if event.ctrl or event.shift:
            if self.allow_horizontal_scroll:
                if self._scroll_right_for_pointer(animate=False):
                    event.stop()
        else:
            if self.allow_vertical_scroll:
                if self._scroll_down_for_pointer(animate=False):
                    event.stop()

    def _on_mouse_scroll_up(self, event: events.MouseScrollUp) -> None:
        if event.ctrl or event.shift:
            if self.allow_horizontal_scroll:
                if self._scroll_left_for_pointer(animate=False):
                    event.stop()
        else:
            if self.allow_vertical_scroll:
                if self._scroll_up_for_pointer(animate=False):
                    event.stop()

    def _on_scroll_to(self, message: ScrollTo) -> None:
        if self._allow_scroll:
            self.scroll_to(message.x, message.y, animate=message.animate, duration=0.1)
            message.stop()

    def _on_scroll_up(self, event: ScrollUp) -> None:
        if self.allow_vertical_scroll:
            self.scroll_page_up()
            event.stop()

    def _on_scroll_down(self, event: ScrollDown) -> None:
        if self.allow_vertical_scroll:
            self.scroll_page_down()
            event.stop()

    def _on_scroll_left(self, event: ScrollLeft) -> None:
        if self.allow_horizontal_scroll:
            self.scroll_page_left()
            event.stop()

    def _on_scroll_right(self, event: ScrollRight) -> None:
        if self.allow_horizontal_scroll:
            self.scroll_page_right()
            event.stop()

    def _on_hide(self, event: events.Hide) -> None:
        if self.has_focus:
            self.reset_focus()

    def _on_scroll_to_region(self, message: messages.ScrollToRegion) -> None:
        self.scroll_to_region(message.region, animate=True)

    def action_scroll_home(self) -> None:
        if not self._allow_scroll:
            raise SkipAction()
        self.scroll_home()

    def action_scroll_end(self) -> None:
        if not self._allow_scroll:
            raise SkipAction()
        self.scroll_end()

    def action_scroll_left(self) -> None:
        if not self.allow_horizontal_scroll:
            raise SkipAction()
        self.scroll_left()

    def action_scroll_right(self) -> None:
        if not self.allow_horizontal_scroll:
            raise SkipAction()
        self.scroll_right()

    def action_scroll_up(self) -> None:
        if not self.allow_vertical_scroll:
            raise SkipAction()
        self.scroll_up()

    def action_scroll_down(self) -> None:
        if not self.allow_vertical_scroll:
            raise SkipAction()
        self.scroll_down()

    def action_page_down(self) -> None:
        if not self.allow_vertical_scroll:
            raise SkipAction()
        self.scroll_page_down()

    def action_page_up(self) -> None:
        if not self.allow_vertical_scroll:
            raise SkipAction()
        self.scroll_page_up()<|MERGE_RESOLUTION|>--- conflicted
+++ resolved
@@ -1548,7 +1548,6 @@
         """Scroll relative to current position.
 
         Args:
-<<<<<<< HEAD
             x: X distance (columns) to scroll, or ``None`` for no change.
             y: Y distance (rows) to scroll, or ``None`` for no change.
             animate: Animate to new scroll position.
@@ -1556,19 +1555,6 @@
             duration: Duration of animation, if animate is `True` and speed is `None`.
             easing: An easing method for the scrolling animation.
             force: Force scrolling even when prohibited by overflow styling.
-
-        Returns:
-            `True` if the scroll position changed, otherwise `False`.
-=======
-            x: X distance (columns) to scroll, or ``None`` for no change. Defaults to None.
-            y: Y distance (rows) to scroll, or ``None`` for no change. Defaults to None.
-            animate: Animate to new scroll position. Defaults to False.
-            speed: Speed of scroll if animate is True. Or None to use duration.
-            duration: Duration of animation, if animate is True and speed is None.
-            easing: An easing method for the scrolling animation. Defaults to "None",
-                which will result in Textual choosing the configured default scrolling easing function.
-            force: Force scrolling even when prohibited by overflow styling. Defaults to `False`.
->>>>>>> a283689d
         """
         self.scroll_to(
             None if x is None else (self.scroll_x + x),
@@ -1592,23 +1578,11 @@
         """Scroll to home position.
 
         Args:
-<<<<<<< HEAD
             animate: Animate scroll.
             speed: Speed of scroll if animate is `True`; or `None` to use duration.
             duration: Duration of animation, if animate is `True` and speed is `None`.
             easing: An easing method for the scrolling animation.
             force: Force scrolling even when prohibited by overflow styling.
-
-        Returns:
-            True if any scrolling was done.
-=======
-            animate: Animate scroll. Defaults to True.
-            speed: Speed of scroll if animate is True. Or None to use duration.
-            duration: Duration of animation, if animate is True and speed is None.
-            easing: An easing method for the scrolling animation. Defaults to "None",
-                which will result in Textual choosing the configured default scrolling easing function.
-            force: Force scrolling even when prohibited by overflow styling. Defaults to `False`.
->>>>>>> a283689d
         """
         if speed is None and duration is None:
             duration = 1.0
@@ -1634,23 +1608,11 @@
         """Scroll to the end of the container.
 
         Args:
-<<<<<<< HEAD
             animate: Animate scroll.
             speed: Speed of scroll if `animate` is `True`. Or `None` to use duration.
             duration: Duration of animation, if animate is `True` and speed is `None`.
             easing: An easing method for the scrolling animation.
             force: Force scrolling even when prohibited by overflow styling.
-
-        Returns:
-            True if any scrolling was done.
-=======
-            animate: Animate scroll. Defaults to True.
-            speed: Speed of scroll if animate is True. Or None to use duration.
-            duration: Duration of animation, if animate is True and speed is None.
-            easing: An easing method for the scrolling animation. Defaults to "None",
-                which will result in Textual choosing the configured default scrolling easing function.
-            force: Force scrolling even when prohibited by overflow styling. Defaults to `False`.
->>>>>>> a283689d
         """
         if speed is None and duration is None:
             duration = 1.0
